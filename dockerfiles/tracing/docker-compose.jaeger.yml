version: "3.9"
services:

  apollo-router:
    container_name: apollo-router
    #build: ./router
<<<<<<< HEAD
    image: ghcr.io/apollographql/router:v1.19.0-alpha.0
=======
    image: ghcr.io/apollographql/router:v1.18.1
>>>>>>> 3fd3c949
    volumes:
      - ./supergraph.graphql:/etc/config/supergraph.graphql
      - ./router/jaeger.router.yaml:/etc/config/configuration.yaml
    command:
      [
        "-c",
        "/etc/config/configuration.yaml",
        "-s",
        "/etc/config/supergraph.graphql",
        "--log",
        "info"
      ]
    ports:
      - 4000:4000
    depends_on:
      - jaeger

  subgraph:
    build: jaeger-subgraph
    ports:
      - 4001:4001
    environment:
      - JAEGER_SERVICE_NAME=accounts
      - JAEGER_AGENT_HOST=jaeger
      - JAEGER_AGENT_PORT=6832
    depends_on:
      - jaeger

  jaeger:
    image: jaegertracing/all-in-one:latest
    ports:
      - 6831:6831/udp
      - 6832:6832/udp
      - 16686:16686
      - 14268:14268<|MERGE_RESOLUTION|>--- conflicted
+++ resolved
@@ -4,11 +4,7 @@
   apollo-router:
     container_name: apollo-router
     #build: ./router
-<<<<<<< HEAD
-    image: ghcr.io/apollographql/router:v1.19.0-alpha.0
-=======
     image: ghcr.io/apollographql/router:v1.18.1
->>>>>>> 3fd3c949
     volumes:
       - ./supergraph.graphql:/etc/config/supergraph.graphql
       - ./router/jaeger.router.yaml:/etc/config/configuration.yaml
