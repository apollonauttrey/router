version: "3.9"
services:

  apollo-router:
    container_name: apollo-router
<<<<<<< HEAD
    image: ghcr.io/apollographql/router:v2.0.0-alpha.7
=======
    image: ghcr.io/apollographql/router:v1.55.0
>>>>>>> 80dbdc4c
    volumes:
      - ./supergraph.graphql:/etc/config/supergraph.graphql
      - ./router/datadog.router.yaml:/etc/config/configuration.yaml
    command:
      [
        "-c",
        "/etc/config/configuration.yaml",
        "-s",
        "/etc/config/supergraph.graphql",
        "--log",
        "info"
      ]
    ports:
      - 4000:4000
    depends_on:
      - datadog-agent

  subgraph:
    build: datadog-subgraph
    ports:
      - 4001:4001
    environment:
      - DD_SERVICE=accounts
      - DD_AGENT_HOST=datadog-agent
      - DD_TRACE_AGENT_PORT=8126
    depends_on:
      - datadog-agent

  datadog-agent:
    image: gcr.io/datadoghq/agent
    ports:
      - 4317:4317
    environment:
      - DD_API_KEY<|MERGE_RESOLUTION|>--- conflicted
+++ resolved
@@ -1,13 +1,8 @@
 version: "3.9"
 services:
-
   apollo-router:
     container_name: apollo-router
-<<<<<<< HEAD
     image: ghcr.io/apollographql/router:v2.0.0-alpha.7
-=======
-    image: ghcr.io/apollographql/router:v1.55.0
->>>>>>> 80dbdc4c
     volumes:
       - ./supergraph.graphql:/etc/config/supergraph.graphql
       - ./router/datadog.router.yaml:/etc/config/configuration.yaml
@@ -18,7 +13,7 @@
         "-s",
         "/etc/config/supergraph.graphql",
         "--log",
-        "info"
+        "info",
       ]
     ports:
       - 4000:4000
