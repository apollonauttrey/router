---
title: Federation version support in the Apollo Router
---

The Apollo Router supports supergraph schemas that are generated via Apollo Federation 2.x [composition](/federation/federated-types/composition/). This composition algorithm is usually performed by one of the following:

* Apollo GraphOS (for supergraphs that use [managed federation](/federation/managed-federation/overview/))
* The Rover CLI (for _non_-managed supergraphs)

Apollo Federation is an evolving project, and its composition algorithm regularly receives new features and bug fixes.

> **To help ensure that your router fully supports its supergraph schema, you should regularly update it to the latest stable version.**

## Support table

The table below shows which version of federation each router release is compiled against. Make sure that your router's federation version is _at least_ as recent as the version used to compose your supergraph schema.

> **Avoid router versions marked with ⚠️.** These versions include bugs described in the [changelog](https://github.com/apollographql/router/blob/main/CHANGELOG.md).

<table>
    <thead>
    <tr>
        <th>Router version</th>
        <th>Federation version</th>
    </tr>
    </thead>
    <tbody>
    <tr>
        <td>
            v1.28.0 and later (<a href="https://github.com/apollographql/router/releases">see latest releases</a>)
        </td>
        <td>
<<<<<<< HEAD
            2.5.3
=======
            2.5.1
>>>>>>> 9316de07
        </td>
    </tr>
    <tr>
        <td>
<<<<<<< HEAD
            v1.24.0 - v1.27.0
=======
            v1.25.0 - v1.27.0
        </td>
        <td>
            2.4.10
        </td>
    </tr>
    <tr>
        <td>
            v1.24.0
>>>>>>> 9316de07
        </td>
        <td>
            2.4.9
        </td>
    </tr>
    <tr>
        <td>
            v1.21.0 - v1.23.0
        </td>
        <td>
            2.4.8
        </td>
    </tr>
    <tr>
        <td>
            v1.20.0
        </td>
        <td>
            2.4.7
        </td>
    </tr>
    <tr>
        <td>
            ️⚠️ v1.19.1
        </td>
        <td>
            2.4.6
        </td>
    </tr>
    <tr>
        <td>
            ⚠️ v1.19.0
        </td>
        <td>
            2.4.5
        </td>
    </tr>
    <tr>
        <td>
            v1.16.0 - v1.18.1
        </td>
        <td>
            2.4.2
        </td>
    </tr>
    <tr>
        <td>
            v1.15.0 - v1.15.1
        </td>
        <td>
            2.4.1
        </td>
    </tr>
    <tr>
        <td>
            v1.13.1 - v1.14.0
        </td>
        <td>
            2.4.0
        </td>
    </tr>
    <tr>
        <td>
            v1.11.0 - v1.13.0
        </td>
        <td>
            2.3.2
        </td>
    </tr>
    <tr>
        <td>
            v1.10.2 - v1.10.3
        </td>
        <td>
            2.3.1
        </td>
    </tr>
    <tr>
        <td>
            ⚠️ v1.10.1
        </td>
        <td>
            2.3.1
        </td>
    </tr>
    <tr>
        <td>
            ⚠️ v1.10.0
        </td>
        <td>
            2.3.0
        </td>
    </tr>
    <tr>
        <td>
            v1.6.0 - v1.9.0
        </td>
        <td>
            2.2.2
        </td>
    </tr>
    <tr>
        <td>
            v1.2.1 - v1.5.0
        </td>
        <td>
            2.1.4
        </td>
    </tr>
    <tr>
        <td>
            v1.0.0 - v1.2.0
        </td>
        <td>
            2.1.3
        </td>
    </tr>
    </tbody>
</table>

<ExpansionPanel title="See pre-1.0 versions">

<table>
    <thead>
    <tr>
        <th>Router version</th>
        <th>Federation version</th>
    </tr>
    </thead>
    <tbody>
          <tr>
        <td>
            v1.0.0-rc.1 and v1.0.0
        </td>
        <td>
            2.1.2-alpha.2
        </td>
    </tr>
    <tr>
        <td>
            v1.0.0-rc.0
        </td>
        <td>
            2.1.2-alpha.1
        </td>
    </tr>
    <tr>
        <td>
            v1.0.0-alpha.3
        </td>
        <td>
            2.1.2-alpha.0
        </td>
    </tr>
    <tr>
        <td>
            v1.0.0-alpha.1 - v1.0.0-alpha.2
        </td>
        <td>
            2.1.1
        </td>
    </tr>
    <tr>
        <td>
            v0.16.0 - v1.0.0-alpha.0
        </td>
        <td>
            2.1.0-alpha.4
        </td>
    </tr>
    <tr>
        <td>v0.9.0 – v0.15.1
        </td>
        <td>
            2.0.2
        </td>
    </tr>
    <tr>
        <td>v0.1.0-preview.5 – v0.1.0-preview.7
        </td>
        <td>
            2.0.1
        </td>
    </tr>
    <tr>
        <td>v0.1.0-preview.4
        </td>
        <td>
            2.0.0
        </td>
    </tr>
    <tr>
        <td>v0.1.0-preview.3
        </td>
        <td>
            2.0.0-preview.7
        </td>
    </tr>
  </tbody>
</table>

</ExpansionPanel>

## Federation 1 support

Federation 2.x composition is backward compatible with Federation 1.x subgraph schemas, so you can use the Apollo Router with any valid Federation 1.x supergraph.

> If your Federation 1.x supergraph _doesn't_ work with the Apollo Router, see possible causes in [Backward compatibility in Federation 2](/federation/federation-2/backward-compatibility/).<|MERGE_RESOLUTION|>--- conflicted
+++ resolved
@@ -27,21 +27,22 @@
     <tbody>
     <tr>
         <td>
-            v1.28.0 and later (<a href="https://github.com/apollographql/router/releases">see latest releases</a>)
-        </td>
-        <td>
-<<<<<<< HEAD
+            v1.29.0 and later (<a href="https://github.com/apollographql/router/releases">see latest releases</a>)
+        </td>
+        <td>
             2.5.3
-=======
+        </td>
+    </tr>
+    <tr>
+        <td>
+            v1.28.0 - v1.28.1
+        </td>
+        <td>
             2.5.1
->>>>>>> 9316de07
-        </td>
-    </tr>
-    <tr>
-        <td>
-<<<<<<< HEAD
-            v1.24.0 - v1.27.0
-=======
+        </td>
+    </tr>
+    <tr>
+        <td>
             v1.25.0 - v1.27.0
         </td>
         <td>
@@ -51,7 +52,6 @@
     <tr>
         <td>
             v1.24.0
->>>>>>> 9316de07
         </td>
         <td>
             2.4.9
