--- conflicted
+++ resolved
@@ -5,9 +5,6 @@
 
 > 📣 **Defer support is generally available as of Apollo Router v1.8.0.** [Learn more about launch stages.](/resources/product-launch-stages)
 
-<<<<<<< HEAD
-Queries sent to the Apollo Router can use the `@defer` directive to enable the incremental delivery of response data. By deferring data for some fields, the router can resolve and return data for the query's _other_ fields more quickly, improving responsiveness:
-=======
 Queries sent to the Apollo Router can use the `@defer` directive to enable the incremental delivery of response data. By deferring data for some fields, the router can resolve and return data for the query's _other_ fields more quickly, improving responsiveness.
 
 The Apollo Router's `@defer` support is compatible with all [federation-compatible subgraph libraries](/federation/building-supergraphs/supported-subgraphs/). That's because the router takes advantage of your supergraph's existing [entities](/federation/entities/) to fetch any deferred field data via followup queries to your subgraphs.
@@ -19,7 +16,6 @@
 Deferred fields are always contained within a GraphQL fragment, and the `@defer` directive is applied to that fragment (_not_ to the individual fields).
 
 Here's an example query that uses `@defer`:
->>>>>>> 52631f63
 
 ```graphql
 query GetTopProducts {
@@ -47,7 +43,7 @@
 
 ## How does the Apollo Router defer fields?
 
-As discussed in [this article](/graphos/routing/defer/#which-fields-can-my-router-defer), the Apollo Router can defer the following fields in your schema: 
+As discussed in [this article](/graphos/routing/defer/#which-fields-can-my-router-defer), the Apollo Router can defer the following fields in your schema:
 
 - Root fields of the `Query` type (along with their subfields)
 - Fields of any entity type (along with their subfields)
