use apollo_router::plugin::Plugin;
use apollo_router::register_plugin;
use apollo_router::graphql::Response;
{{#if type_basic}}
use apollo_router::services::{ExecutionRequest, ExecutionResponse};
use apollo_router::services::{QueryPlannerRequest, QueryPlannerResponse};
use apollo_router::services::{RouterRequest, RouterResponse};
use apollo_router::services::{SubgraphRequest, SubgraphResponse};
{{/if}}
{{#if type_auth}}
use apollo_router::services::{RouterRequest, RouterResponse};
use apollo_router::layers::ServiceBuilderExt;
use std::ops::ControlFlow;
use tower::ServiceExt;
use tower::ServiceBuilder;
{{/if}}
{{#if type_tracing}}
use apollo_router::services::{RouterRequest, RouterResponse};
use apollo_router::layers::ServiceBuilderExt;
use tower::ServiceExt;
use tower::ServiceBuilder;
{{/if}}
use futures::stream::BoxStream;
use schemars::JsonSchema;
use serde::Deserialize;
use tower::util::BoxService;
use tower::BoxError;

#[derive(Debug)]
struct {{pascal_name}} {
    #[allow(dead_code)]
    configuration: Conf,
}

#[derive(Debug, Default, Deserialize, JsonSchema)]
struct Conf {
    // Put your plugin configuration here. It will automatically be deserialized from JSON.
    // Always put some sort of config here, even if it is just a bool to say that the plugin is enabled,
    // otherwise the yaml to enable the plugin will be confusing.
    message: String,
}
{{#if type_basic}}
// This is a bare bones plugin that can be duplicated when creating your own.
#[async_trait::async_trait]
impl Plugin for {{pascal_name}} {
    type Config = Conf;

    async fn new(configuration: Self::Config) -> Result<Self, BoxError> {
        tracing::info!("{}", configuration.message);
        Ok({{pascal_name}} { configuration })
    }

    // Delete this function if you are not customizing it.
    fn router_service(
<<<<<<< HEAD
        &self,
        service: BoxService<RouterRequest, RouterResponse<BoxStream<'static, ResponseBody>>, BoxError>,
    ) -> BoxService<RouterRequest, RouterResponse<BoxStream<'static, ResponseBody>>, BoxError> {
=======
        &mut self,
        service: BoxService<RouterRequest, RouterResponse<BoxStream<'static, Response>>, BoxError>,
    ) -> BoxService<RouterRequest, RouterResponse<BoxStream<'static, Response>>, BoxError> {
>>>>>>> b98477ef
        // Always use service builder to compose your plugins.
        // It provides off the shelf building blocks for your plugin.
        //
        // ServiceBuilder::new()
        //             .service(service)
        //             .boxed()

        // Returning the original service means that we didn't add any extra functionality for at this point in the lifecycle.
        service
    }

    // Delete this function if you are not customizing it.
    fn query_planning_service(
        &mut self,
        service: BoxService<QueryPlannerRequest, QueryPlannerResponse, BoxError>,
    ) -> BoxService<QueryPlannerRequest, QueryPlannerResponse, BoxError> {
        service
    }

    // Delete this function if you are not customizing it.
    fn execution_service(
        &mut self,
        service: BoxService<ExecutionRequest, ExecutionResponse<BoxStream<'static, Response>>, BoxError>,
    ) -> BoxService<ExecutionRequest, ExecutionResponse<BoxStream<'static, Response>>, BoxError> {
        service
    }

    // Delete this function if you are not customizing it.
    fn subgraph_service(
        &mut self,
        _name: &str,
        service: BoxService<SubgraphRequest, SubgraphResponse, BoxError>,
    ) -> BoxService<SubgraphRequest, SubgraphResponse, BoxError> {
        service
    }
}
{{/if}}
{{#if type_auth}}
// This plugin is a skeleton for doing authentication that requires a remote call.
#[async_trait::async_trait]
impl Plugin for {{pascal_name}} {
    type Config = Conf;

    async fn new(configuration: Self::Config) -> Result<Self, BoxError> {
        tracing::info!("{}", configuration.message);
        Ok({{pascal_name}} { configuration })
    }

    fn router_service(
<<<<<<< HEAD
        &self,
        service: BoxService<RouterRequest, RouterResponse<BoxStream<'static, ResponseBody>>, BoxError>,
    ) -> BoxService<RouterRequest, RouterResponse<BoxStream<'static, ResponseBody>>, BoxError> {
=======
        &mut self,
        service: BoxService<RouterRequest, RouterResponse<BoxStream<'static, Response>>, BoxError>,
    ) -> BoxService<RouterRequest, RouterResponse<BoxStream<'static, Response>>, BoxError> {
>>>>>>> b98477ef

        ServiceBuilder::new()
                    .checkpoint_async(|request : RouterRequest| async {
                        // Do some async call here to auth, and decide if to continue or not.
                        Ok(ControlFlow::Continue(request))
                    })
                    .buffered()
                    .service(service)
                    .boxed()
    }
}
{{/if}}
{{#if type_tracing}}
// This plugin adds a span and an error to the logs.
#[async_trait::async_trait]
impl Plugin for {{pascal_name}} {
    type Config = Conf;

    async fn new(configuration: Self::Config) -> Result<Self, BoxError> {
        tracing::info!("{}", configuration.message);
        Ok({{pascal_name}} { configuration })
    }

    fn router_service(
<<<<<<< HEAD
        &self,
        service: BoxService<RouterRequest, RouterResponse<BoxStream<'static, ResponseBody>>, BoxError>,
    ) -> BoxService<RouterRequest, RouterResponse<BoxStream<'static, ResponseBody>>, BoxError> {
=======
        &mut self,
        service: BoxService<RouterRequest, RouterResponse<BoxStream<'static, Response>>, BoxError>,
    ) -> BoxService<RouterRequest, RouterResponse<BoxStream<'static, Response>>, BoxError> {
>>>>>>> b98477ef

        ServiceBuilder::new()
                    .instrument(|_request| {
                        // Optionally take information from the request and insert it into the span as attributes
                        // See https://docs.rs/tracing/latest/tracing/ for more information
                        tracing::info_span!("my_custom_span")
                    })
                    .map_request(|request| {
                        // Add a log message, this will appear within the context of the current span
                        tracing::error!("error detected");
                        request
                    })
                    .service(service)
                    .boxed()
    }
}
{{/if}}

// This macro allows us to use it in our plugin registry!
// register_plugin takes a group name, and a plugin name.
register_plugin!("{{project_name}}", "{{snake_name}}", {{pascal_name}});

#[cfg(test)]
mod tests {
    use super::{Conf, {{pascal_name}}};

    use apollo_router::plugin::test::IntoSchema::Canned;
    use apollo_router::plugin::test::PluginTestHarness;
    use apollo_router::plugin::Plugin;
    use tower::BoxError;

    #[tokio::test]
    async fn plugin_registered() {
        apollo_router::plugin::plugins()
            .get("{{project_name}}.{{snake_name}}")
            .expect("Plugin not found")
            .create_instance(&serde_json::json!({"message" : "Starting my plugin"}))
            .await
            .unwrap();
    }

    #[tokio::test]
    async fn basic_test() -> Result<(), BoxError> {
        // Define a configuration to use with our plugin
        let conf = Conf {
            message: "Starting my plugin".to_string(),
        };

        // Build an instance of our plugin to use in the test harness
        let plugin = {{pascal_name}}::new(conf).await.expect("created plugin");

        // Create the test harness. You can add mocks for individual services, or use prebuilt canned services.
        let mut test_harness = PluginTestHarness::builder()
            .plugin(plugin)
            .schema(Canned)
            .build()
            .await?;

        // Send a request
        let mut result = test_harness.call_canned().await?;

        let first_response = result
            .next_response()
            .await
            .expect("couldn't get primary response");

        assert!(first_response.data.is_some());

        // You could keep calling result.next_response() until it yields None if you're expexting more parts.
        assert!(result.next_response().await.is_none());
        Ok(())
    }
}
<|MERGE_RESOLUTION|>--- conflicted
+++ resolved
@@ -52,15 +52,9 @@
 
     // Delete this function if you are not customizing it.
     fn router_service(
-<<<<<<< HEAD
         &self,
-        service: BoxService<RouterRequest, RouterResponse<BoxStream<'static, ResponseBody>>, BoxError>,
-    ) -> BoxService<RouterRequest, RouterResponse<BoxStream<'static, ResponseBody>>, BoxError> {
-=======
-        &mut self,
         service: BoxService<RouterRequest, RouterResponse<BoxStream<'static, Response>>, BoxError>,
     ) -> BoxService<RouterRequest, RouterResponse<BoxStream<'static, Response>>, BoxError> {
->>>>>>> b98477ef
         // Always use service builder to compose your plugins.
         // It provides off the shelf building blocks for your plugin.
         //
@@ -110,15 +104,9 @@
     }
 
     fn router_service(
-<<<<<<< HEAD
         &self,
-        service: BoxService<RouterRequest, RouterResponse<BoxStream<'static, ResponseBody>>, BoxError>,
-    ) -> BoxService<RouterRequest, RouterResponse<BoxStream<'static, ResponseBody>>, BoxError> {
-=======
-        &mut self,
         service: BoxService<RouterRequest, RouterResponse<BoxStream<'static, Response>>, BoxError>,
     ) -> BoxService<RouterRequest, RouterResponse<BoxStream<'static, Response>>, BoxError> {
->>>>>>> b98477ef
 
         ServiceBuilder::new()
                     .checkpoint_async(|request : RouterRequest| async {
@@ -143,15 +131,9 @@
     }
 
     fn router_service(
-<<<<<<< HEAD
         &self,
-        service: BoxService<RouterRequest, RouterResponse<BoxStream<'static, ResponseBody>>, BoxError>,
-    ) -> BoxService<RouterRequest, RouterResponse<BoxStream<'static, ResponseBody>>, BoxError> {
-=======
-        &mut self,
         service: BoxService<RouterRequest, RouterResponse<BoxStream<'static, Response>>, BoxError>,
     ) -> BoxService<RouterRequest, RouterResponse<BoxStream<'static, Response>>, BoxError> {
->>>>>>> b98477ef
 
         ServiceBuilder::new()
                     .instrument(|_request| {
