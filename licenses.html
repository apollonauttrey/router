--- conflicted
+++ resolved
@@ -44,13 +44,8 @@
     
         <h2>Overview of licenses:</h2>
         <ul class="licenses-overview">
-<<<<<<< HEAD
-            <li><a href="#MIT">MIT License</a> (61)</li>
+            <li><a href="#MIT">MIT License</a> (60)</li>
             <li><a href="#Apache-2.0">Apache License 2.0</a> (34)</li>
-=======
-            <li><a href="#MIT">MIT License</a> (55)</li>
-            <li><a href="#Apache-2.0">Apache License 2.0</a> (30)</li>
->>>>>>> b13e6e8b
             <li><a href="#BSD-3-Clause">BSD 3-Clause &quot;New&quot; or &quot;Revised&quot; License</a> (2)</li>
             <li><a href="#BSD-2-Clause">BSD 2-Clause &quot;Simplified&quot; License</a> (1)</li>
             <li><a href="#CC0-1.0">Creative Commons Zero v1.0 Universal</a> (1)</li>
@@ -5534,207 +5529,207 @@
                 <ul class="license-used-by">
                     <li><a href=" https://gitlab.com/CreepySkeleton/proc-macro-error ">proc-macro-error</a></li>
                 </ul>
-                <pre class="license-text">                              Apache License
-                        Version 2.0, January 2004
-                     http://www.apache.org/licenses/
-
-TERMS AND CONDITIONS FOR USE, REPRODUCTION, AND DISTRIBUTION
-
-1. Definitions.
-
-   &quot;License&quot; shall mean the terms and conditions for use, reproduction,
-   and distribution as defined by Sections 1 through 9 of this document.
-
-   &quot;Licensor&quot; shall mean the copyright owner or entity authorized by
-   the copyright owner that is granting the License.
-
-   &quot;Legal Entity&quot; shall mean the union of the acting entity and all
-   other entities that control, are controlled by, or are under common
-   control with that entity. For the purposes of this definition,
-   &quot;control&quot; means (i) the power, direct or indirect, to cause the
-   direction or management of such entity, whether by contract or
-   otherwise, or (ii) ownership of fifty percent (50%) or more of the
-   outstanding shares, or (iii) beneficial ownership of such entity.
-
-   &quot;You&quot; (or &quot;Your&quot;) shall mean an individual or Legal Entity
-   exercising permissions granted by this License.
-
-   &quot;Source&quot; form shall mean the preferred form for making modifications,
-   including but not limited to software source code, documentation
-   source, and configuration files.
-
-   &quot;Object&quot; form shall mean any form resulting from mechanical
-   transformation or translation of a Source form, including but
-   not limited to compiled object code, generated documentation,
-   and conversions to other media types.
-
-   &quot;Work&quot; shall mean the work of authorship, whether in Source or
-   Object form, made available under the License, as indicated by a
-   copyright notice that is included in or attached to the work
-   (an example is provided in the Appendix below).
-
-   &quot;Derivative Works&quot; shall mean any work, whether in Source or Object
-   form, that is based on (or derived from) the Work and for which the
-   editorial revisions, annotations, elaborations, or other modifications
-   represent, as a whole, an original work of authorship. For the purposes
-   of this License, Derivative Works shall not include works that remain
-   separable from, or merely link (or bind by name) to the interfaces of,
-   the Work and Derivative Works thereof.
-
-   &quot;Contribution&quot; shall mean any work of authorship, including
-   the original version of the Work and any modifications or additions
-   to that Work or Derivative Works thereof, that is intentionally
-   submitted to Licensor for inclusion in the Work by the copyright owner
-   or by an individual or Legal Entity authorized to submit on behalf of
-   the copyright owner. For the purposes of this definition, &quot;submitted&quot;
-   means any form of electronic, verbal, or written communication sent
-   to the Licensor or its representatives, including but not limited to
-   communication on electronic mailing lists, source code control systems,
-   and issue tracking systems that are managed by, or on behalf of, the
-   Licensor for the purpose of discussing and improving the Work, but
-   excluding communication that is conspicuously marked or otherwise
-   designated in writing by the copyright owner as &quot;Not a Contribution.&quot;
-
-   &quot;Contributor&quot; shall mean Licensor and any individual or Legal Entity
-   on behalf of whom a Contribution has been received by Licensor and
-   subsequently incorporated within the Work.
-
-2. Grant of Copyright License. Subject to the terms and conditions of
-   this License, each Contributor hereby grants to You a perpetual,
-   worldwide, non-exclusive, no-charge, royalty-free, irrevocable
-   copyright license to reproduce, prepare Derivative Works of,
-   publicly display, publicly perform, sublicense, and distribute the
-   Work and such Derivative Works in Source or Object form.
-
-3. Grant of Patent License. Subject to the terms and conditions of
-   this License, each Contributor hereby grants to You a perpetual,
-   worldwide, non-exclusive, no-charge, royalty-free, irrevocable
-   (except as stated in this section) patent license to make, have made,
-   use, offer to sell, sell, import, and otherwise transfer the Work,
-   where such license applies only to those patent claims licensable
-   by such Contributor that are necessarily infringed by their
-   Contribution(s) alone or by combination of their Contribution(s)
-   with the Work to which such Contribution(s) was submitted. If You
-   institute patent litigation against any entity (including a
-   cross-claim or counterclaim in a lawsuit) alleging that the Work
-   or a Contribution incorporated within the Work constitutes direct
-   or contributory patent infringement, then any patent licenses
-   granted to You under this License for that Work shall terminate
-   as of the date such litigation is filed.
-
-4. Redistribution. You may reproduce and distribute copies of the
-   Work or Derivative Works thereof in any medium, with or without
-   modifications, and in Source or Object form, provided that You
-   meet the following conditions:
-
-   (a) You must give any other recipients of the Work or
-       Derivative Works a copy of this License; and
-
-   (b) You must cause any modified files to carry prominent notices
-       stating that You changed the files; and
-
-   (c) You must retain, in the Source form of any Derivative Works
-       that You distribute, all copyright, patent, trademark, and
-       attribution notices from the Source form of the Work,
-       excluding those notices that do not pertain to any part of
-       the Derivative Works; and
-
-   (d) If the Work includes a &quot;NOTICE&quot; text file as part of its
-       distribution, then any Derivative Works that You distribute must
-       include a readable copy of the attribution notices contained
-       within such NOTICE file, excluding those notices that do not
-       pertain to any part of the Derivative Works, in at least one
-       of the following places: within a NOTICE text file distributed
-       as part of the Derivative Works; within the Source form or
-       documentation, if provided along with the Derivative Works; or,
-       within a display generated by the Derivative Works, if and
-       wherever such third-party notices normally appear. The contents
-       of the NOTICE file are for informational purposes only and
-       do not modify the License. You may add Your own attribution
-       notices within Derivative Works that You distribute, alongside
-       or as an addendum to the NOTICE text from the Work, provided
-       that such additional attribution notices cannot be construed
-       as modifying the License.
-
-   You may add Your own copyright statement to Your modifications and
-   may provide additional or different license terms and conditions
-   for use, reproduction, or distribution of Your modifications, or
-   for any such Derivative Works as a whole, provided Your use,
-   reproduction, and distribution of the Work otherwise complies with
-   the conditions stated in this License.
-
-5. Submission of Contributions. Unless You explicitly state otherwise,
-   any Contribution intentionally submitted for inclusion in the Work
-   by You to the Licensor shall be under the terms and conditions of
-   this License, without any additional terms or conditions.
-   Notwithstanding the above, nothing herein shall supersede or modify
-   the terms of any separate license agreement you may have executed
-   with Licensor regarding such Contributions.
-
-6. Trademarks. This License does not grant permission to use the trade
-   names, trademarks, service marks, or product names of the Licensor,
-   except as required for reasonable and customary use in describing the
-   origin of the Work and reproducing the content of the NOTICE file.
-
-7. Disclaimer of Warranty. Unless required by applicable law or
-   agreed to in writing, Licensor provides the Work (and each
-   Contributor provides its Contributions) on an &quot;AS IS&quot; BASIS,
-   WITHOUT WARRANTIES OR CONDITIONS OF ANY KIND, either express or
-   implied, including, without limitation, any warranties or conditions
-   of TITLE, NON-INFRINGEMENT, MERCHANTABILITY, or FITNESS FOR A
-   PARTICULAR PURPOSE. You are solely responsible for determining the
-   appropriateness of using or redistributing the Work and assume any
-   risks associated with Your exercise of permissions under this License.
-
-8. Limitation of Liability. In no event and under no legal theory,
-   whether in tort (including negligence), contract, or otherwise,
-   unless required by applicable law (such as deliberate and grossly
-   negligent acts) or agreed to in writing, shall any Contributor be
-   liable to You for damages, including any direct, indirect, special,
-   incidental, or consequential damages of any character arising as a
-   result of this License or out of the use or inability to use the
-   Work (including but not limited to damages for loss of goodwill,
-   work stoppage, computer failure or malfunction, or any and all
-   other commercial damages or losses), even if such Contributor
-   has been advised of the possibility of such damages.
-
-9. Accepting Warranty or Additional Liability. While redistributing
-   the Work or Derivative Works thereof, You may choose to offer,
-   and charge a fee for, acceptance of support, warranty, indemnity,
-   or other liability obligations and/or rights consistent with this
-   License. However, in accepting such obligations, You may act only
-   on Your own behalf and on Your sole responsibility, not on behalf
-   of any other Contributor, and only if You agree to indemnify,
-   defend, and hold each Contributor harmless for any liability
-   incurred by, or claims asserted against, such Contributor by reason
-   of your accepting any such warranty or additional liability.
-
-END OF TERMS AND CONDITIONS
-
-APPENDIX: How to apply the Apache License to your work.
-
-   To apply the Apache License to your work, attach the following
-   boilerplate notice, with the fields enclosed by brackets &quot;[]&quot;
-   replaced with your own identifying information. (Don&#x27;t include
-   the brackets!)  The text should be enclosed in the appropriate
-   comment syntax for the file format. We also recommend that a
-   file or class name and description of purpose be included on the
-   same &quot;printed page&quot; as the copyright notice for easier
-   identification within third-party archives.
-
-Copyright 2019-2020 CreepySkeleton &lt;creepy-skeleton@yandex.ru&gt;
-
-Licensed under the Apache License, Version 2.0 (the &quot;License&quot;);
-you may not use this file except in compliance with the License.
-You may obtain a copy of the License at
-
-    http://www.apache.org/licenses/LICENSE-2.0
-
-Unless required by applicable law or agreed to in writing, software
-distributed under the License is distributed on an &quot;AS IS&quot; BASIS,
-WITHOUT WARRANTIES OR CONDITIONS OF ANY KIND, either express or implied.
-See the License for the specific language governing permissions and
-limitations under the License.
+                <pre class="license-text">                              Apache License
+                        Version 2.0, January 2004
+                     http://www.apache.org/licenses/
+
+TERMS AND CONDITIONS FOR USE, REPRODUCTION, AND DISTRIBUTION
+
+1. Definitions.
+
+   &quot;License&quot; shall mean the terms and conditions for use, reproduction,
+   and distribution as defined by Sections 1 through 9 of this document.
+
+   &quot;Licensor&quot; shall mean the copyright owner or entity authorized by
+   the copyright owner that is granting the License.
+
+   &quot;Legal Entity&quot; shall mean the union of the acting entity and all
+   other entities that control, are controlled by, or are under common
+   control with that entity. For the purposes of this definition,
+   &quot;control&quot; means (i) the power, direct or indirect, to cause the
+   direction or management of such entity, whether by contract or
+   otherwise, or (ii) ownership of fifty percent (50%) or more of the
+   outstanding shares, or (iii) beneficial ownership of such entity.
+
+   &quot;You&quot; (or &quot;Your&quot;) shall mean an individual or Legal Entity
+   exercising permissions granted by this License.
+
+   &quot;Source&quot; form shall mean the preferred form for making modifications,
+   including but not limited to software source code, documentation
+   source, and configuration files.
+
+   &quot;Object&quot; form shall mean any form resulting from mechanical
+   transformation or translation of a Source form, including but
+   not limited to compiled object code, generated documentation,
+   and conversions to other media types.
+
+   &quot;Work&quot; shall mean the work of authorship, whether in Source or
+   Object form, made available under the License, as indicated by a
+   copyright notice that is included in or attached to the work
+   (an example is provided in the Appendix below).
+
+   &quot;Derivative Works&quot; shall mean any work, whether in Source or Object
+   form, that is based on (or derived from) the Work and for which the
+   editorial revisions, annotations, elaborations, or other modifications
+   represent, as a whole, an original work of authorship. For the purposes
+   of this License, Derivative Works shall not include works that remain
+   separable from, or merely link (or bind by name) to the interfaces of,
+   the Work and Derivative Works thereof.
+
+   &quot;Contribution&quot; shall mean any work of authorship, including
+   the original version of the Work and any modifications or additions
+   to that Work or Derivative Works thereof, that is intentionally
+   submitted to Licensor for inclusion in the Work by the copyright owner
+   or by an individual or Legal Entity authorized to submit on behalf of
+   the copyright owner. For the purposes of this definition, &quot;submitted&quot;
+   means any form of electronic, verbal, or written communication sent
+   to the Licensor or its representatives, including but not limited to
+   communication on electronic mailing lists, source code control systems,
+   and issue tracking systems that are managed by, or on behalf of, the
+   Licensor for the purpose of discussing and improving the Work, but
+   excluding communication that is conspicuously marked or otherwise
+   designated in writing by the copyright owner as &quot;Not a Contribution.&quot;
+
+   &quot;Contributor&quot; shall mean Licensor and any individual or Legal Entity
+   on behalf of whom a Contribution has been received by Licensor and
+   subsequently incorporated within the Work.
+
+2. Grant of Copyright License. Subject to the terms and conditions of
+   this License, each Contributor hereby grants to You a perpetual,
+   worldwide, non-exclusive, no-charge, royalty-free, irrevocable
+   copyright license to reproduce, prepare Derivative Works of,
+   publicly display, publicly perform, sublicense, and distribute the
+   Work and such Derivative Works in Source or Object form.
+
+3. Grant of Patent License. Subject to the terms and conditions of
+   this License, each Contributor hereby grants to You a perpetual,
+   worldwide, non-exclusive, no-charge, royalty-free, irrevocable
+   (except as stated in this section) patent license to make, have made,
+   use, offer to sell, sell, import, and otherwise transfer the Work,
+   where such license applies only to those patent claims licensable
+   by such Contributor that are necessarily infringed by their
+   Contribution(s) alone or by combination of their Contribution(s)
+   with the Work to which such Contribution(s) was submitted. If You
+   institute patent litigation against any entity (including a
+   cross-claim or counterclaim in a lawsuit) alleging that the Work
+   or a Contribution incorporated within the Work constitutes direct
+   or contributory patent infringement, then any patent licenses
+   granted to You under this License for that Work shall terminate
+   as of the date such litigation is filed.
+
+4. Redistribution. You may reproduce and distribute copies of the
+   Work or Derivative Works thereof in any medium, with or without
+   modifications, and in Source or Object form, provided that You
+   meet the following conditions:
+
+   (a) You must give any other recipients of the Work or
+       Derivative Works a copy of this License; and
+
+   (b) You must cause any modified files to carry prominent notices
+       stating that You changed the files; and
+
+   (c) You must retain, in the Source form of any Derivative Works
+       that You distribute, all copyright, patent, trademark, and
+       attribution notices from the Source form of the Work,
+       excluding those notices that do not pertain to any part of
+       the Derivative Works; and
+
+   (d) If the Work includes a &quot;NOTICE&quot; text file as part of its
+       distribution, then any Derivative Works that You distribute must
+       include a readable copy of the attribution notices contained
+       within such NOTICE file, excluding those notices that do not
+       pertain to any part of the Derivative Works, in at least one
+       of the following places: within a NOTICE text file distributed
+       as part of the Derivative Works; within the Source form or
+       documentation, if provided along with the Derivative Works; or,
+       within a display generated by the Derivative Works, if and
+       wherever such third-party notices normally appear. The contents
+       of the NOTICE file are for informational purposes only and
+       do not modify the License. You may add Your own attribution
+       notices within Derivative Works that You distribute, alongside
+       or as an addendum to the NOTICE text from the Work, provided
+       that such additional attribution notices cannot be construed
+       as modifying the License.
+
+   You may add Your own copyright statement to Your modifications and
+   may provide additional or different license terms and conditions
+   for use, reproduction, or distribution of Your modifications, or
+   for any such Derivative Works as a whole, provided Your use,
+   reproduction, and distribution of the Work otherwise complies with
+   the conditions stated in this License.
+
+5. Submission of Contributions. Unless You explicitly state otherwise,
+   any Contribution intentionally submitted for inclusion in the Work
+   by You to the Licensor shall be under the terms and conditions of
+   this License, without any additional terms or conditions.
+   Notwithstanding the above, nothing herein shall supersede or modify
+   the terms of any separate license agreement you may have executed
+   with Licensor regarding such Contributions.
+
+6. Trademarks. This License does not grant permission to use the trade
+   names, trademarks, service marks, or product names of the Licensor,
+   except as required for reasonable and customary use in describing the
+   origin of the Work and reproducing the content of the NOTICE file.
+
+7. Disclaimer of Warranty. Unless required by applicable law or
+   agreed to in writing, Licensor provides the Work (and each
+   Contributor provides its Contributions) on an &quot;AS IS&quot; BASIS,
+   WITHOUT WARRANTIES OR CONDITIONS OF ANY KIND, either express or
+   implied, including, without limitation, any warranties or conditions
+   of TITLE, NON-INFRINGEMENT, MERCHANTABILITY, or FITNESS FOR A
+   PARTICULAR PURPOSE. You are solely responsible for determining the
+   appropriateness of using or redistributing the Work and assume any
+   risks associated with Your exercise of permissions under this License.
+
+8. Limitation of Liability. In no event and under no legal theory,
+   whether in tort (including negligence), contract, or otherwise,
+   unless required by applicable law (such as deliberate and grossly
+   negligent acts) or agreed to in writing, shall any Contributor be
+   liable to You for damages, including any direct, indirect, special,
+   incidental, or consequential damages of any character arising as a
+   result of this License or out of the use or inability to use the
+   Work (including but not limited to damages for loss of goodwill,
+   work stoppage, computer failure or malfunction, or any and all
+   other commercial damages or losses), even if such Contributor
+   has been advised of the possibility of such damages.
+
+9. Accepting Warranty or Additional Liability. While redistributing
+   the Work or Derivative Works thereof, You may choose to offer,
+   and charge a fee for, acceptance of support, warranty, indemnity,
+   or other liability obligations and/or rights consistent with this
+   License. However, in accepting such obligations, You may act only
+   on Your own behalf and on Your sole responsibility, not on behalf
+   of any other Contributor, and only if You agree to indemnify,
+   defend, and hold each Contributor harmless for any liability
+   incurred by, or claims asserted against, such Contributor by reason
+   of your accepting any such warranty or additional liability.
+
+END OF TERMS AND CONDITIONS
+
+APPENDIX: How to apply the Apache License to your work.
+
+   To apply the Apache License to your work, attach the following
+   boilerplate notice, with the fields enclosed by brackets &quot;[]&quot;
+   replaced with your own identifying information. (Don&#x27;t include
+   the brackets!)  The text should be enclosed in the appropriate
+   comment syntax for the file format. We also recommend that a
+   file or class name and description of purpose be included on the
+   same &quot;printed page&quot; as the copyright notice for easier
+   identification within third-party archives.
+
+Copyright 2019-2020 CreepySkeleton &lt;creepy-skeleton@yandex.ru&gt;
+
+Licensed under the Apache License, Version 2.0 (the &quot;License&quot;);
+you may not use this file except in compliance with the License.
+You may obtain a copy of the License at
+
+    http://www.apache.org/licenses/LICENSE-2.0
+
+Unless required by applicable law or agreed to in writing, software
+distributed under the License is distributed on an &quot;AS IS&quot; BASIS,
+WITHOUT WARRANTIES OR CONDITIONS OF ANY KIND, either express or implied.
+See the License for the specific language governing permissions and
+limitations under the License.
 </pre>
             </li>
             <li class="license">
@@ -5744,207 +5739,207 @@
                     <li><a href=" https://github.com/uuid-rs/uuid ">uuid</a></li>
                     <li><a href=" https://github.com/sval-rs/value-bag ">value-bag</a></li>
                 </ul>
-                <pre class="license-text">                              Apache License
-                        Version 2.0, January 2004
-                     http://www.apache.org/licenses/
-
-TERMS AND CONDITIONS FOR USE, REPRODUCTION, AND DISTRIBUTION
-
-1. Definitions.
-
-   &quot;License&quot; shall mean the terms and conditions for use, reproduction,
-   and distribution as defined by Sections 1 through 9 of this document.
-
-   &quot;Licensor&quot; shall mean the copyright owner or entity authorized by
-   the copyright owner that is granting the License.
-
-   &quot;Legal Entity&quot; shall mean the union of the acting entity and all
-   other entities that control, are controlled by, or are under common
-   control with that entity. For the purposes of this definition,
-   &quot;control&quot; means (i) the power, direct or indirect, to cause the
-   direction or management of such entity, whether by contract or
-   otherwise, or (ii) ownership of fifty percent (50%) or more of the
-   outstanding shares, or (iii) beneficial ownership of such entity.
-
-   &quot;You&quot; (or &quot;Your&quot;) shall mean an individual or Legal Entity
-   exercising permissions granted by this License.
-
-   &quot;Source&quot; form shall mean the preferred form for making modifications,
-   including but not limited to software source code, documentation
-   source, and configuration files.
-
-   &quot;Object&quot; form shall mean any form resulting from mechanical
-   transformation or translation of a Source form, including but
-   not limited to compiled object code, generated documentation,
-   and conversions to other media types.
-
-   &quot;Work&quot; shall mean the work of authorship, whether in Source or
-   Object form, made available under the License, as indicated by a
-   copyright notice that is included in or attached to the work
-   (an example is provided in the Appendix below).
-
-   &quot;Derivative Works&quot; shall mean any work, whether in Source or Object
-   form, that is based on (or derived from) the Work and for which the
-   editorial revisions, annotations, elaborations, or other modifications
-   represent, as a whole, an original work of authorship. For the purposes
-   of this License, Derivative Works shall not include works that remain
-   separable from, or merely link (or bind by name) to the interfaces of,
-   the Work and Derivative Works thereof.
-
-   &quot;Contribution&quot; shall mean any work of authorship, including
-   the original version of the Work and any modifications or additions
-   to that Work or Derivative Works thereof, that is intentionally
-   submitted to Licensor for inclusion in the Work by the copyright owner
-   or by an individual or Legal Entity authorized to submit on behalf of
-   the copyright owner. For the purposes of this definition, &quot;submitted&quot;
-   means any form of electronic, verbal, or written communication sent
-   to the Licensor or its representatives, including but not limited to
-   communication on electronic mailing lists, source code control systems,
-   and issue tracking systems that are managed by, or on behalf of, the
-   Licensor for the purpose of discussing and improving the Work, but
-   excluding communication that is conspicuously marked or otherwise
-   designated in writing by the copyright owner as &quot;Not a Contribution.&quot;
-
-   &quot;Contributor&quot; shall mean Licensor and any individual or Legal Entity
-   on behalf of whom a Contribution has been received by Licensor and
-   subsequently incorporated within the Work.
-
-2. Grant of Copyright License. Subject to the terms and conditions of
-   this License, each Contributor hereby grants to You a perpetual,
-   worldwide, non-exclusive, no-charge, royalty-free, irrevocable
-   copyright license to reproduce, prepare Derivative Works of,
-   publicly display, publicly perform, sublicense, and distribute the
-   Work and such Derivative Works in Source or Object form.
-
-3. Grant of Patent License. Subject to the terms and conditions of
-   this License, each Contributor hereby grants to You a perpetual,
-   worldwide, non-exclusive, no-charge, royalty-free, irrevocable
-   (except as stated in this section) patent license to make, have made,
-   use, offer to sell, sell, import, and otherwise transfer the Work,
-   where such license applies only to those patent claims licensable
-   by such Contributor that are necessarily infringed by their
-   Contribution(s) alone or by combination of their Contribution(s)
-   with the Work to which such Contribution(s) was submitted. If You
-   institute patent litigation against any entity (including a
-   cross-claim or counterclaim in a lawsuit) alleging that the Work
-   or a Contribution incorporated within the Work constitutes direct
-   or contributory patent infringement, then any patent licenses
-   granted to You under this License for that Work shall terminate
-   as of the date such litigation is filed.
-
-4. Redistribution. You may reproduce and distribute copies of the
-   Work or Derivative Works thereof in any medium, with or without
-   modifications, and in Source or Object form, provided that You
-   meet the following conditions:
-
-   (a) You must give any other recipients of the Work or
-       Derivative Works a copy of this License; and
-
-   (b) You must cause any modified files to carry prominent notices
-       stating that You changed the files; and
-
-   (c) You must retain, in the Source form of any Derivative Works
-       that You distribute, all copyright, patent, trademark, and
-       attribution notices from the Source form of the Work,
-       excluding those notices that do not pertain to any part of
-       the Derivative Works; and
-
-   (d) If the Work includes a &quot;NOTICE&quot; text file as part of its
-       distribution, then any Derivative Works that You distribute must
-       include a readable copy of the attribution notices contained
-       within such NOTICE file, excluding those notices that do not
-       pertain to any part of the Derivative Works, in at least one
-       of the following places: within a NOTICE text file distributed
-       as part of the Derivative Works; within the Source form or
-       documentation, if provided along with the Derivative Works; or,
-       within a display generated by the Derivative Works, if and
-       wherever such third-party notices normally appear. The contents
-       of the NOTICE file are for informational purposes only and
-       do not modify the License. You may add Your own attribution
-       notices within Derivative Works that You distribute, alongside
-       or as an addendum to the NOTICE text from the Work, provided
-       that such additional attribution notices cannot be construed
-       as modifying the License.
-
-   You may add Your own copyright statement to Your modifications and
-   may provide additional or different license terms and conditions
-   for use, reproduction, or distribution of Your modifications, or
-   for any such Derivative Works as a whole, provided Your use,
-   reproduction, and distribution of the Work otherwise complies with
-   the conditions stated in this License.
-
-5. Submission of Contributions. Unless You explicitly state otherwise,
-   any Contribution intentionally submitted for inclusion in the Work
-   by You to the Licensor shall be under the terms and conditions of
-   this License, without any additional terms or conditions.
-   Notwithstanding the above, nothing herein shall supersede or modify
-   the terms of any separate license agreement you may have executed
-   with Licensor regarding such Contributions.
-
-6. Trademarks. This License does not grant permission to use the trade
-   names, trademarks, service marks, or product names of the Licensor,
-   except as required for reasonable and customary use in describing the
-   origin of the Work and reproducing the content of the NOTICE file.
-
-7. Disclaimer of Warranty. Unless required by applicable law or
-   agreed to in writing, Licensor provides the Work (and each
-   Contributor provides its Contributions) on an &quot;AS IS&quot; BASIS,
-   WITHOUT WARRANTIES OR CONDITIONS OF ANY KIND, either express or
-   implied, including, without limitation, any warranties or conditions
-   of TITLE, NON-INFRINGEMENT, MERCHANTABILITY, or FITNESS FOR A
-   PARTICULAR PURPOSE. You are solely responsible for determining the
-   appropriateness of using or redistributing the Work and assume any
-   risks associated with Your exercise of permissions under this License.
-
-8. Limitation of Liability. In no event and under no legal theory,
-   whether in tort (including negligence), contract, or otherwise,
-   unless required by applicable law (such as deliberate and grossly
-   negligent acts) or agreed to in writing, shall any Contributor be
-   liable to You for damages, including any direct, indirect, special,
-   incidental, or consequential damages of any character arising as a
-   result of this License or out of the use or inability to use the
-   Work (including but not limited to damages for loss of goodwill,
-   work stoppage, computer failure or malfunction, or any and all
-   other commercial damages or losses), even if such Contributor
-   has been advised of the possibility of such damages.
-
-9. Accepting Warranty or Additional Liability. While redistributing
-   the Work or Derivative Works thereof, You may choose to offer,
-   and charge a fee for, acceptance of support, warranty, indemnity,
-   or other liability obligations and/or rights consistent with this
-   License. However, in accepting such obligations, You may act only
-   on Your own behalf and on Your sole responsibility, not on behalf
-   of any other Contributor, and only if You agree to indemnify,
-   defend, and hold each Contributor harmless for any liability
-   incurred by, or claims asserted against, such Contributor by reason
-   of your accepting any such warranty or additional liability.
-
-END OF TERMS AND CONDITIONS
-
-APPENDIX: How to apply the Apache License to your work.
-
-   To apply the Apache License to your work, attach the following
-   boilerplate notice, with the fields enclosed by brackets &quot;[]&quot;
-   replaced with your own identifying information. (Don&#x27;t include
-   the brackets!)  The text should be enclosed in the appropriate
-   comment syntax for the file format. We also recommend that a
-   file or class name and description of purpose be included on the
-   same &quot;printed page&quot; as the copyright notice for easier
-   identification within third-party archives.
-
-Copyright [yyyy] [name of copyright owner]
-
-Licensed under the Apache License, Version 2.0 (the &quot;License&quot;);
-you may not use this file except in compliance with the License.
-You may obtain a copy of the License at
-
-	http://www.apache.org/licenses/LICENSE-2.0
-
-Unless required by applicable law or agreed to in writing, software
-distributed under the License is distributed on an &quot;AS IS&quot; BASIS,
-WITHOUT WARRANTIES OR CONDITIONS OF ANY KIND, either express or implied.
-See the License for the specific language governing permissions and
-limitations under the License.
+                <pre class="license-text">                              Apache License
+                        Version 2.0, January 2004
+                     http://www.apache.org/licenses/
+
+TERMS AND CONDITIONS FOR USE, REPRODUCTION, AND DISTRIBUTION
+
+1. Definitions.
+
+   &quot;License&quot; shall mean the terms and conditions for use, reproduction,
+   and distribution as defined by Sections 1 through 9 of this document.
+
+   &quot;Licensor&quot; shall mean the copyright owner or entity authorized by
+   the copyright owner that is granting the License.
+
+   &quot;Legal Entity&quot; shall mean the union of the acting entity and all
+   other entities that control, are controlled by, or are under common
+   control with that entity. For the purposes of this definition,
+   &quot;control&quot; means (i) the power, direct or indirect, to cause the
+   direction or management of such entity, whether by contract or
+   otherwise, or (ii) ownership of fifty percent (50%) or more of the
+   outstanding shares, or (iii) beneficial ownership of such entity.
+
+   &quot;You&quot; (or &quot;Your&quot;) shall mean an individual or Legal Entity
+   exercising permissions granted by this License.
+
+   &quot;Source&quot; form shall mean the preferred form for making modifications,
+   including but not limited to software source code, documentation
+   source, and configuration files.
+
+   &quot;Object&quot; form shall mean any form resulting from mechanical
+   transformation or translation of a Source form, including but
+   not limited to compiled object code, generated documentation,
+   and conversions to other media types.
+
+   &quot;Work&quot; shall mean the work of authorship, whether in Source or
+   Object form, made available under the License, as indicated by a
+   copyright notice that is included in or attached to the work
+   (an example is provided in the Appendix below).
+
+   &quot;Derivative Works&quot; shall mean any work, whether in Source or Object
+   form, that is based on (or derived from) the Work and for which the
+   editorial revisions, annotations, elaborations, or other modifications
+   represent, as a whole, an original work of authorship. For the purposes
+   of this License, Derivative Works shall not include works that remain
+   separable from, or merely link (or bind by name) to the interfaces of,
+   the Work and Derivative Works thereof.
+
+   &quot;Contribution&quot; shall mean any work of authorship, including
+   the original version of the Work and any modifications or additions
+   to that Work or Derivative Works thereof, that is intentionally
+   submitted to Licensor for inclusion in the Work by the copyright owner
+   or by an individual or Legal Entity authorized to submit on behalf of
+   the copyright owner. For the purposes of this definition, &quot;submitted&quot;
+   means any form of electronic, verbal, or written communication sent
+   to the Licensor or its representatives, including but not limited to
+   communication on electronic mailing lists, source code control systems,
+   and issue tracking systems that are managed by, or on behalf of, the
+   Licensor for the purpose of discussing and improving the Work, but
+   excluding communication that is conspicuously marked or otherwise
+   designated in writing by the copyright owner as &quot;Not a Contribution.&quot;
+
+   &quot;Contributor&quot; shall mean Licensor and any individual or Legal Entity
+   on behalf of whom a Contribution has been received by Licensor and
+   subsequently incorporated within the Work.
+
+2. Grant of Copyright License. Subject to the terms and conditions of
+   this License, each Contributor hereby grants to You a perpetual,
+   worldwide, non-exclusive, no-charge, royalty-free, irrevocable
+   copyright license to reproduce, prepare Derivative Works of,
+   publicly display, publicly perform, sublicense, and distribute the
+   Work and such Derivative Works in Source or Object form.
+
+3. Grant of Patent License. Subject to the terms and conditions of
+   this License, each Contributor hereby grants to You a perpetual,
+   worldwide, non-exclusive, no-charge, royalty-free, irrevocable
+   (except as stated in this section) patent license to make, have made,
+   use, offer to sell, sell, import, and otherwise transfer the Work,
+   where such license applies only to those patent claims licensable
+   by such Contributor that are necessarily infringed by their
+   Contribution(s) alone or by combination of their Contribution(s)
+   with the Work to which such Contribution(s) was submitted. If You
+   institute patent litigation against any entity (including a
+   cross-claim or counterclaim in a lawsuit) alleging that the Work
+   or a Contribution incorporated within the Work constitutes direct
+   or contributory patent infringement, then any patent licenses
+   granted to You under this License for that Work shall terminate
+   as of the date such litigation is filed.
+
+4. Redistribution. You may reproduce and distribute copies of the
+   Work or Derivative Works thereof in any medium, with or without
+   modifications, and in Source or Object form, provided that You
+   meet the following conditions:
+
+   (a) You must give any other recipients of the Work or
+       Derivative Works a copy of this License; and
+
+   (b) You must cause any modified files to carry prominent notices
+       stating that You changed the files; and
+
+   (c) You must retain, in the Source form of any Derivative Works
+       that You distribute, all copyright, patent, trademark, and
+       attribution notices from the Source form of the Work,
+       excluding those notices that do not pertain to any part of
+       the Derivative Works; and
+
+   (d) If the Work includes a &quot;NOTICE&quot; text file as part of its
+       distribution, then any Derivative Works that You distribute must
+       include a readable copy of the attribution notices contained
+       within such NOTICE file, excluding those notices that do not
+       pertain to any part of the Derivative Works, in at least one
+       of the following places: within a NOTICE text file distributed
+       as part of the Derivative Works; within the Source form or
+       documentation, if provided along with the Derivative Works; or,
+       within a display generated by the Derivative Works, if and
+       wherever such third-party notices normally appear. The contents
+       of the NOTICE file are for informational purposes only and
+       do not modify the License. You may add Your own attribution
+       notices within Derivative Works that You distribute, alongside
+       or as an addendum to the NOTICE text from the Work, provided
+       that such additional attribution notices cannot be construed
+       as modifying the License.
+
+   You may add Your own copyright statement to Your modifications and
+   may provide additional or different license terms and conditions
+   for use, reproduction, or distribution of Your modifications, or
+   for any such Derivative Works as a whole, provided Your use,
+   reproduction, and distribution of the Work otherwise complies with
+   the conditions stated in this License.
+
+5. Submission of Contributions. Unless You explicitly state otherwise,
+   any Contribution intentionally submitted for inclusion in the Work
+   by You to the Licensor shall be under the terms and conditions of
+   this License, without any additional terms or conditions.
+   Notwithstanding the above, nothing herein shall supersede or modify
+   the terms of any separate license agreement you may have executed
+   with Licensor regarding such Contributions.
+
+6. Trademarks. This License does not grant permission to use the trade
+   names, trademarks, service marks, or product names of the Licensor,
+   except as required for reasonable and customary use in describing the
+   origin of the Work and reproducing the content of the NOTICE file.
+
+7. Disclaimer of Warranty. Unless required by applicable law or
+   agreed to in writing, Licensor provides the Work (and each
+   Contributor provides its Contributions) on an &quot;AS IS&quot; BASIS,
+   WITHOUT WARRANTIES OR CONDITIONS OF ANY KIND, either express or
+   implied, including, without limitation, any warranties or conditions
+   of TITLE, NON-INFRINGEMENT, MERCHANTABILITY, or FITNESS FOR A
+   PARTICULAR PURPOSE. You are solely responsible for determining the
+   appropriateness of using or redistributing the Work and assume any
+   risks associated with Your exercise of permissions under this License.
+
+8. Limitation of Liability. In no event and under no legal theory,
+   whether in tort (including negligence), contract, or otherwise,
+   unless required by applicable law (such as deliberate and grossly
+   negligent acts) or agreed to in writing, shall any Contributor be
+   liable to You for damages, including any direct, indirect, special,
+   incidental, or consequential damages of any character arising as a
+   result of this License or out of the use or inability to use the
+   Work (including but not limited to damages for loss of goodwill,
+   work stoppage, computer failure or malfunction, or any and all
+   other commercial damages or losses), even if such Contributor
+   has been advised of the possibility of such damages.
+
+9. Accepting Warranty or Additional Liability. While redistributing
+   the Work or Derivative Works thereof, You may choose to offer,
+   and charge a fee for, acceptance of support, warranty, indemnity,
+   or other liability obligations and/or rights consistent with this
+   License. However, in accepting such obligations, You may act only
+   on Your own behalf and on Your sole responsibility, not on behalf
+   of any other Contributor, and only if You agree to indemnify,
+   defend, and hold each Contributor harmless for any liability
+   incurred by, or claims asserted against, such Contributor by reason
+   of your accepting any such warranty or additional liability.
+
+END OF TERMS AND CONDITIONS
+
+APPENDIX: How to apply the Apache License to your work.
+
+   To apply the Apache License to your work, attach the following
+   boilerplate notice, with the fields enclosed by brackets &quot;[]&quot;
+   replaced with your own identifying information. (Don&#x27;t include
+   the brackets!)  The text should be enclosed in the appropriate
+   comment syntax for the file format. We also recommend that a
+   file or class name and description of purpose be included on the
+   same &quot;printed page&quot; as the copyright notice for easier
+   identification within third-party archives.
+
+Copyright [yyyy] [name of copyright owner]
+
+Licensed under the Apache License, Version 2.0 (the &quot;License&quot;);
+you may not use this file except in compliance with the License.
+You may obtain a copy of the License at
+
+	http://www.apache.org/licenses/LICENSE-2.0
+
+Unless required by applicable law or agreed to in writing, software
+distributed under the License is distributed on an &quot;AS IS&quot; BASIS,
+WITHOUT WARRANTIES OR CONDITIONS OF ANY KIND, either express or implied.
+See the License for the specific language governing permissions and
+limitations under the License.
 </pre>
             </li>
             <li class="license">
@@ -6336,234 +6331,234 @@
                     <li><a href=" https://github.com/zkat/supports-hyperlinks ">supports-hyperlinks</a></li>
                     <li><a href=" https://github.com/zkat/supports-unicode ">supports-unicode</a></li>
                 </ul>
-                <pre class="license-text">Apache License
-
-Version 2.0, January 2004
-
-http://www.apache.org/licenses/ TERMS
-AND CONDITIONS FOR USE, REPRODUCTION, AND DISTRIBUTION
-
-   1. Definitions.
-
-     
-
-
-      &quot;License&quot; shall mean the terms and conditions for use, reproduction, and
-distribution as defined by Sections 1 through 9 of this document.
-
-      
-
-     
-&quot;Licensor&quot; shall mean the copyright owner or entity authorized by the copyright
-owner that is granting the License.
-
-      
-
-      &quot;Legal Entity&quot; shall mean the
-union of the acting entity and all other entities that control, are controlled
-by, or are under common control with that entity. For the purposes of this
-definition, &quot;control&quot; means (i) the power, direct or indirect, to cause the
-direction or management of such entity, whether by contract or otherwise, or (ii)
-ownership of fifty percent (50%) or more of the outstanding shares, or (iii)
-beneficial ownership of such entity.
-
-      
-
-      &quot;You&quot; (or &quot;Your&quot;) shall mean
-an individual or Legal Entity exercising permissions granted by this License.
-
-  
-
-
-      &quot;Source&quot; form shall mean the preferred form for making modifications,
-including but not limited to software source code, documentation source, and
-configuration files.
-
-      
-
-      &quot;Object&quot; form shall mean any form resulting
-from mechanical transformation or translation of a Source form, including but not
-limited to compiled object code, generated documentation, and conversions to
-other media types.
-
-      
-
-      &quot;Work&quot; shall mean the work of authorship,
-whether in Source or Object form, made available under the License, as indicated
-by a copyright notice that is included in or attached to the work (an example is
-provided in the Appendix below).
-
-      
-
-      &quot;Derivative Works&quot; shall mean any
-work, whether in Source or Object form, that is based on (or derived from) the
-Work and for which the editorial revisions, annotations, elaborations, or other
-modifications represent, as a whole, an original work of authorship. For the
-purposes of this License, Derivative Works shall not include works that remain
-separable from, or merely link (or bind by name) to the interfaces of, the Work
-and Derivative Works thereof.
-
-      
-
-      &quot;Contribution&quot; shall mean any work
-of authorship, including the original version of the Work and any modifications
-or additions to that Work or Derivative Works thereof, that is intentionally
-submitted to Licensor for inclusion in the Work by the copyright owner or by an
-individual or Legal Entity authorized to submit on behalf of the copyright owner.
-For the purposes of this definition, &quot;submitted&quot; means any form of electronic,
-verbal, or written communication sent to the Licensor or its representatives,
-including but not limited to communication on electronic mailing lists, source
-code control systems, and issue tracking systems that are managed by, or on
-behalf of, the Licensor for the purpose of discussing and improving the Work, but
-excluding communication that is conspicuously marked or otherwise designated in
-writing by the copyright owner as &quot;Not a Contribution.&quot;
-
-      
-
-     
-&quot;Contributor&quot; shall mean Licensor and any individual or Legal Entity on behalf of
-whom a Contribution has been received by Licensor and subsequently incorporated
-within the Work.
-
-   2. Grant of Copyright License. Subject to the terms and
-conditions of this License, each Contributor hereby grants to You a perpetual,
-worldwide, non-exclusive, no-charge, royalty-free, irrevocable copyright license
-to reproduce, prepare Derivative Works of, publicly display, publicly perform,
-sublicense, and distribute the Work and such Derivative Works in Source or Object
-form.
-
-   3. Grant of Patent License. Subject to the terms and conditions of this
-License, each Contributor hereby grants to You a perpetual, worldwide,
-non-exclusive, no-charge, royalty-free, irrevocable (except as stated in this
-section) patent license to make, have made, use, offer to sell, sell, import, and
-otherwise transfer the Work, where such license applies only to those patent
-claims licensable by such Contributor that are necessarily infringed by their
-Contribution(s) alone or by combination of their Contribution(s) with the Work to
-which such Contribution(s) was submitted. If You institute patent litigation
-against any entity (including a cross-claim or counterclaim in a lawsuit)
-alleging that the Work or a Contribution incorporated within the Work constitutes
-direct or contributory patent infringement, then any patent licenses granted to
-You under this License for that Work shall terminate as of the date such
-litigation is filed.
-
-   4. Redistribution. You may reproduce and distribute
-copies of the Work or Derivative Works thereof in any medium, with or without
-modifications, and in Source or Object form, provided that You meet the following
-conditions:
-
-      (a) You must give any other recipients of the Work or
-Derivative Works a copy of this License; and
-
-      (b) You must cause any
-modified files to carry prominent notices stating that You changed the files;
-and
-
-      (c) You must retain, in the Source form of any Derivative Works that
-You distribute, all copyright, patent, trademark, and attribution notices from
-the Source form of the Work, excluding those notices that do not pertain to any
-part of the Derivative Works; and
-
-      (d) If the Work includes a &quot;NOTICE&quot; text
-file as part of its distribution, then any Derivative Works that You distribute
-must include a readable copy of the attribution notices contained within such
-NOTICE file, excluding those notices that do not pertain to any part of the
-Derivative Works, in at least one of the following places: within a NOTICE text
-file distributed as part of the Derivative Works; within the Source form or
-documentation, if provided along with the Derivative Works; or, within a display
-generated by the Derivative Works, if and wherever such third-party notices
-normally appear. The contents of the NOTICE file are for informational purposes
-only and do not modify the License. You may add Your own attribution notices
-within Derivative Works that You distribute, alongside or as an addendum to the
-NOTICE text from the Work, provided that such additional attribution notices
-cannot be construed as modifying the License.
-
-      You may add Your own
-copyright statement to Your modifications and may provide additional or different
-license terms and conditions for use, reproduction, or distribution of Your
-modifications, or for any such Derivative Works as a whole, provided Your use,
-reproduction, and distribution of the Work otherwise complies with the conditions
-stated in this License.
-
-   5. Submission of Contributions. Unless You explicitly
-state otherwise, any Contribution intentionally submitted for inclusion in the
-Work by You to the Licensor shall be under the terms and conditions of this
-License, without any additional terms or conditions. Notwithstanding the above,
-nothing herein shall supersede or modify the terms of any separate license
-agreement you may have executed with Licensor regarding such Contributions.
-
-  
-6. Trademarks. This License does not grant permission to use the trade names,
-trademarks, service marks, or product names of the Licensor, except as required
-for reasonable and customary use in describing the origin of the Work and
-reproducing the content of the NOTICE file.
-
-   7. Disclaimer of Warranty. Unless
-required by applicable law or agreed to in writing, Licensor provides the Work
-(and each Contributor provides its Contributions) on an &quot;AS IS&quot; BASIS, WITHOUT
-WARRANTIES OR CONDITIONS OF ANY KIND, either express or implied, including,
-without limitation, any warranties or conditions of TITLE, NON-INFRINGEMENT,
-MERCHANTABILITY, or FITNESS FOR A PARTICULAR PURPOSE. You are solely responsible
-for determining the appropriateness of using or redistributing the Work and
-assume any risks associated with Your exercise of permissions under this
-License.
-
-   8. Limitation of Liability. In no event and under no legal theory,
-whether in tort (including negligence), contract, or otherwise, unless required
-by applicable law (such as deliberate and grossly negligent acts) or agreed to in
-writing, shall any Contributor be liable to You for damages, including any
-direct, indirect, special, incidental, or consequential damages of any character
-arising as a result of this License or out of the use or inability to use the
-Work (including but not limited to damages for loss of goodwill, work stoppage,
-computer failure or malfunction, or any and all other commercial damages or
-losses), even if such Contributor has been advised of the possibility of such
-damages.
-
-   9. Accepting Warranty or Additional Liability. While redistributing
-the Work or Derivative Works thereof, You may choose to offer, and charge a fee
-for, acceptance of support, warranty, indemnity, or other liability obligations
-and/or rights consistent with this License. However, in accepting such
-obligations, You may act only on Your own behalf and on Your sole responsibility,
-not on behalf of any other Contributor, and only if You agree to indemnify,
-defend, and hold each Contributor harmless for any liability incurred by, or
-claims asserted against, such Contributor by reason of your accepting any such
-warranty or additional liability. END OF TERMS AND CONDITIONS
-
-APPENDIX: How to
-apply the Apache License to your work.
-
-To apply the Apache License to your work,
-attach the following boilerplate notice, with the fields enclosed by brackets
-&quot;[]&quot; replaced with your own identifying information. (Don&#x27;t include the
-brackets!) The text should be enclosed in the appropriate comment syntax for the
-file format. We also recommend that a file or class name and description of
-purpose be included on the same &quot;printed page&quot; as the copyright notice for easier
-identification within third-party archives.
-
-Copyright [yyyy] Kat
-Marchán
-
-Licensed under the Apache License, Version 2.0 (the &quot;License&quot;);
-
-you may
-not use this file except in compliance with the License.
-
-You may obtain a copy
-of the License at
-
-http://www.apache.org/licenses/LICENSE-2.0
-
-Unless required by
-applicable law or agreed to in writing, software
-
-distributed under the License
-is distributed on an &quot;AS IS&quot; BASIS,
-
-WITHOUT WARRANTIES OR CONDITIONS OF ANY
-KIND, either express or implied.
-
-See the License for the specific language
-governing permissions and
-
+                <pre class="license-text">Apache License
+
+Version 2.0, January 2004
+
+http://www.apache.org/licenses/ TERMS
+AND CONDITIONS FOR USE, REPRODUCTION, AND DISTRIBUTION
+
+   1. Definitions.
+
+     
+
+
+      &quot;License&quot; shall mean the terms and conditions for use, reproduction, and
+distribution as defined by Sections 1 through 9 of this document.
+
+      
+
+     
+&quot;Licensor&quot; shall mean the copyright owner or entity authorized by the copyright
+owner that is granting the License.
+
+      
+
+      &quot;Legal Entity&quot; shall mean the
+union of the acting entity and all other entities that control, are controlled
+by, or are under common control with that entity. For the purposes of this
+definition, &quot;control&quot; means (i) the power, direct or indirect, to cause the
+direction or management of such entity, whether by contract or otherwise, or (ii)
+ownership of fifty percent (50%) or more of the outstanding shares, or (iii)
+beneficial ownership of such entity.
+
+      
+
+      &quot;You&quot; (or &quot;Your&quot;) shall mean
+an individual or Legal Entity exercising permissions granted by this License.
+
+  
+
+
+      &quot;Source&quot; form shall mean the preferred form for making modifications,
+including but not limited to software source code, documentation source, and
+configuration files.
+
+      
+
+      &quot;Object&quot; form shall mean any form resulting
+from mechanical transformation or translation of a Source form, including but not
+limited to compiled object code, generated documentation, and conversions to
+other media types.
+
+      
+
+      &quot;Work&quot; shall mean the work of authorship,
+whether in Source or Object form, made available under the License, as indicated
+by a copyright notice that is included in or attached to the work (an example is
+provided in the Appendix below).
+
+      
+
+      &quot;Derivative Works&quot; shall mean any
+work, whether in Source or Object form, that is based on (or derived from) the
+Work and for which the editorial revisions, annotations, elaborations, or other
+modifications represent, as a whole, an original work of authorship. For the
+purposes of this License, Derivative Works shall not include works that remain
+separable from, or merely link (or bind by name) to the interfaces of, the Work
+and Derivative Works thereof.
+
+      
+
+      &quot;Contribution&quot; shall mean any work
+of authorship, including the original version of the Work and any modifications
+or additions to that Work or Derivative Works thereof, that is intentionally
+submitted to Licensor for inclusion in the Work by the copyright owner or by an
+individual or Legal Entity authorized to submit on behalf of the copyright owner.
+For the purposes of this definition, &quot;submitted&quot; means any form of electronic,
+verbal, or written communication sent to the Licensor or its representatives,
+including but not limited to communication on electronic mailing lists, source
+code control systems, and issue tracking systems that are managed by, or on
+behalf of, the Licensor for the purpose of discussing and improving the Work, but
+excluding communication that is conspicuously marked or otherwise designated in
+writing by the copyright owner as &quot;Not a Contribution.&quot;
+
+      
+
+     
+&quot;Contributor&quot; shall mean Licensor and any individual or Legal Entity on behalf of
+whom a Contribution has been received by Licensor and subsequently incorporated
+within the Work.
+
+   2. Grant of Copyright License. Subject to the terms and
+conditions of this License, each Contributor hereby grants to You a perpetual,
+worldwide, non-exclusive, no-charge, royalty-free, irrevocable copyright license
+to reproduce, prepare Derivative Works of, publicly display, publicly perform,
+sublicense, and distribute the Work and such Derivative Works in Source or Object
+form.
+
+   3. Grant of Patent License. Subject to the terms and conditions of this
+License, each Contributor hereby grants to You a perpetual, worldwide,
+non-exclusive, no-charge, royalty-free, irrevocable (except as stated in this
+section) patent license to make, have made, use, offer to sell, sell, import, and
+otherwise transfer the Work, where such license applies only to those patent
+claims licensable by such Contributor that are necessarily infringed by their
+Contribution(s) alone or by combination of their Contribution(s) with the Work to
+which such Contribution(s) was submitted. If You institute patent litigation
+against any entity (including a cross-claim or counterclaim in a lawsuit)
+alleging that the Work or a Contribution incorporated within the Work constitutes
+direct or contributory patent infringement, then any patent licenses granted to
+You under this License for that Work shall terminate as of the date such
+litigation is filed.
+
+   4. Redistribution. You may reproduce and distribute
+copies of the Work or Derivative Works thereof in any medium, with or without
+modifications, and in Source or Object form, provided that You meet the following
+conditions:
+
+      (a) You must give any other recipients of the Work or
+Derivative Works a copy of this License; and
+
+      (b) You must cause any
+modified files to carry prominent notices stating that You changed the files;
+and
+
+      (c) You must retain, in the Source form of any Derivative Works that
+You distribute, all copyright, patent, trademark, and attribution notices from
+the Source form of the Work, excluding those notices that do not pertain to any
+part of the Derivative Works; and
+
+      (d) If the Work includes a &quot;NOTICE&quot; text
+file as part of its distribution, then any Derivative Works that You distribute
+must include a readable copy of the attribution notices contained within such
+NOTICE file, excluding those notices that do not pertain to any part of the
+Derivative Works, in at least one of the following places: within a NOTICE text
+file distributed as part of the Derivative Works; within the Source form or
+documentation, if provided along with the Derivative Works; or, within a display
+generated by the Derivative Works, if and wherever such third-party notices
+normally appear. The contents of the NOTICE file are for informational purposes
+only and do not modify the License. You may add Your own attribution notices
+within Derivative Works that You distribute, alongside or as an addendum to the
+NOTICE text from the Work, provided that such additional attribution notices
+cannot be construed as modifying the License.
+
+      You may add Your own
+copyright statement to Your modifications and may provide additional or different
+license terms and conditions for use, reproduction, or distribution of Your
+modifications, or for any such Derivative Works as a whole, provided Your use,
+reproduction, and distribution of the Work otherwise complies with the conditions
+stated in this License.
+
+   5. Submission of Contributions. Unless You explicitly
+state otherwise, any Contribution intentionally submitted for inclusion in the
+Work by You to the Licensor shall be under the terms and conditions of this
+License, without any additional terms or conditions. Notwithstanding the above,
+nothing herein shall supersede or modify the terms of any separate license
+agreement you may have executed with Licensor regarding such Contributions.
+
+  
+6. Trademarks. This License does not grant permission to use the trade names,
+trademarks, service marks, or product names of the Licensor, except as required
+for reasonable and customary use in describing the origin of the Work and
+reproducing the content of the NOTICE file.
+
+   7. Disclaimer of Warranty. Unless
+required by applicable law or agreed to in writing, Licensor provides the Work
+(and each Contributor provides its Contributions) on an &quot;AS IS&quot; BASIS, WITHOUT
+WARRANTIES OR CONDITIONS OF ANY KIND, either express or implied, including,
+without limitation, any warranties or conditions of TITLE, NON-INFRINGEMENT,
+MERCHANTABILITY, or FITNESS FOR A PARTICULAR PURPOSE. You are solely responsible
+for determining the appropriateness of using or redistributing the Work and
+assume any risks associated with Your exercise of permissions under this
+License.
+
+   8. Limitation of Liability. In no event and under no legal theory,
+whether in tort (including negligence), contract, or otherwise, unless required
+by applicable law (such as deliberate and grossly negligent acts) or agreed to in
+writing, shall any Contributor be liable to You for damages, including any
+direct, indirect, special, incidental, or consequential damages of any character
+arising as a result of this License or out of the use or inability to use the
+Work (including but not limited to damages for loss of goodwill, work stoppage,
+computer failure or malfunction, or any and all other commercial damages or
+losses), even if such Contributor has been advised of the possibility of such
+damages.
+
+   9. Accepting Warranty or Additional Liability. While redistributing
+the Work or Derivative Works thereof, You may choose to offer, and charge a fee
+for, acceptance of support, warranty, indemnity, or other liability obligations
+and/or rights consistent with this License. However, in accepting such
+obligations, You may act only on Your own behalf and on Your sole responsibility,
+not on behalf of any other Contributor, and only if You agree to indemnify,
+defend, and hold each Contributor harmless for any liability incurred by, or
+claims asserted against, such Contributor by reason of your accepting any such
+warranty or additional liability. END OF TERMS AND CONDITIONS
+
+APPENDIX: How to
+apply the Apache License to your work.
+
+To apply the Apache License to your work,
+attach the following boilerplate notice, with the fields enclosed by brackets
+&quot;[]&quot; replaced with your own identifying information. (Don&#x27;t include the
+brackets!) The text should be enclosed in the appropriate comment syntax for the
+file format. We also recommend that a file or class name and description of
+purpose be included on the same &quot;printed page&quot; as the copyright notice for easier
+identification within third-party archives.
+
+Copyright [yyyy] Kat
+Marchán
+
+Licensed under the Apache License, Version 2.0 (the &quot;License&quot;);
+
+you may
+not use this file except in compliance with the License.
+
+You may obtain a copy
+of the License at
+
+http://www.apache.org/licenses/LICENSE-2.0
+
+Unless required by
+applicable law or agreed to in writing, software
+
+distributed under the License
+is distributed on an &quot;AS IS&quot; BASIS,
+
+WITHOUT WARRANTIES OR CONDITIONS OF ANY
+KIND, either express or implied.
+
+See the License for the specific language
+governing permissions and
+
 limitations under the License.</pre>
             </li>
             <li class="license">
@@ -7023,7 +7018,40 @@
                 <ul class="license-used-by">
                     <li><a href=" https://github.com/rust-lang/log ">log</a></li>
                 </ul>
-                <pre class="license-text">Copyright (c) 2014 The Rust Project Developers
+                <pre class="license-text">Copyright (c) 2014 The Rust Project Developers
+
+Permission is hereby granted, free of charge, to any
+person obtaining a copy of this software and associated
+documentation files (the &quot;Software&quot;), to deal in the
+Software without restriction, including without
+limitation the rights to use, copy, modify, merge,
+publish, distribute, sublicense, and/or sell copies of
+the Software, and to permit persons to whom the Software
+is furnished to do so, subject to the following
+conditions:
+
+The above copyright notice and this permission notice
+shall be included in all copies or substantial portions
+of the Software.
+
+THE SOFTWARE IS PROVIDED &quot;AS IS&quot;, WITHOUT WARRANTY OF
+ANY KIND, EXPRESS OR IMPLIED, INCLUDING BUT NOT LIMITED
+TO THE WARRANTIES OF MERCHANTABILITY, FITNESS FOR A
+PARTICULAR PURPOSE AND NONINFRINGEMENT. IN NO EVENT
+SHALL THE AUTHORS OR COPYRIGHT HOLDERS BE LIABLE FOR ANY
+CLAIM, DAMAGES OR OTHER LIABILITY, WHETHER IN AN ACTION
+OF CONTRACT, TORT OR OTHERWISE, ARISING FROM, OUT OF OR
+IN CONNECTION WITH THE SOFTWARE OR THE USE OR OTHER
+DEALINGS IN THE SOFTWARE.
+</pre>
+            </li>
+            <li class="license">
+                <h3 id="MIT">MIT License</h3>
+                <h4>Used by:</h4>
+                <ul class="license-used-by">
+                    <li><a href=" https://github.com/SimonSapin/rust-std-candidates ">matches</a></li>
+                </ul>
+                <pre class="license-text">Copyright (c) 2014-2016 Simon Sapin
 
 Permission is hereby granted, free of charge, to any
 person obtaining a copy of this software and associated
@@ -7054,9 +7082,9 @@
                 <h3 id="MIT">MIT License</h3>
                 <h4>Used by:</h4>
                 <ul class="license-used-by">
-                    <li><a href=" https://github.com/SimonSapin/rust-std-candidates ">matches</a></li>
-                </ul>
-                <pre class="license-text">Copyright (c) 2014-2016 Simon Sapin
+                    <li><a href=" https://github.com/rust-lang/libc ">libc</a></li>
+                </ul>
+                <pre class="license-text">Copyright (c) 2014-2020 The Rust Project Developers
 
 Permission is hereby granted, free of charge, to any
 person obtaining a copy of this software and associated
@@ -7087,9 +7115,66 @@
                 <h3 id="MIT">MIT License</h3>
                 <h4>Used by:</h4>
                 <ul class="license-used-by">
-                    <li><a href=" https://github.com/rust-lang/libc ">libc</a></li>
-                </ul>
-                <pre class="license-text">Copyright (c) 2014-2020 The Rust Project Developers
+                    <li><a href=" https://github.com/hyperium/hyper ">hyper</a></li>
+                </ul>
+                <pre class="license-text">Copyright (c) 2014-2021 Sean McArthur
+
+Permission is hereby granted, free of charge, to any person obtaining a copy
+of this software and associated documentation files (the &quot;Software&quot;), to deal
+in the Software without restriction, including without limitation the rights
+to use, copy, modify, merge, publish, distribute, sublicense, and/or sell
+copies of the Software, and to permit persons to whom the Software is
+furnished to do so, subject to the following conditions:
+
+The above copyright notice and this permission notice shall be included in
+all copies or substantial portions of the Software.
+
+THE SOFTWARE IS PROVIDED &quot;AS IS&quot;, WITHOUT WARRANTY OF ANY KIND, EXPRESS OR
+IMPLIED, INCLUDING BUT NOT LIMITED TO THE WARRANTIES OF MERCHANTABILITY,
+FITNESS FOR A PARTICULAR PURPOSE AND NONINFRINGEMENT. IN NO EVENT SHALL THE
+AUTHORS OR COPYRIGHT HOLDERS BE LIABLE FOR ANY CLAIM, DAMAGES OR OTHER
+LIABILITY, WHETHER IN AN ACTION OF CONTRACT, TORT OR OTHERWISE, ARISING FROM,
+OUT OF OR IN CONNECTION WITH THE SOFTWARE OR THE USE OR OTHER DEALINGS IN
+THE SOFTWARE.
+</pre>
+            </li>
+            <li class="license">
+                <h3 id="MIT">MIT License</h3>
+                <h4>Used by:</h4>
+                <ul class="license-used-by">
+                    <li><a href=" https://github.com/gentoo90/winreg-rs ">winreg</a></li>
+                </ul>
+                <pre class="license-text">Copyright (c) 2015 Igor Shaula
+
+Permission is hereby granted, free of charge, to any person obtaining a copy
+of this software and associated documentation files (the &quot;Software&quot;), to deal
+in the Software without restriction, including without limitation the rights
+to use, copy, modify, merge, publish, distribute, sublicense, and/or sell
+copies of the Software, and to permit persons to whom the Software is
+furnished to do so, subject to the following conditions:
+
+The above copyright notice and this permission notice shall be included in
+all copies or substantial portions of the Software.
+
+THE SOFTWARE IS PROVIDED &quot;AS IS&quot;, WITHOUT WARRANTY OF ANY KIND, EXPRESS OR
+IMPLIED, INCLUDING BUT NOT LIMITED TO THE WARRANTIES OF MERCHANTABILITY,
+FITNESS FOR A PARTICULAR PURPOSE AND NONINFRINGEMENT. IN NO EVENT SHALL THE
+AUTHORS OR COPYRIGHT HOLDERS BE LIABLE FOR ANY CLAIM, DAMAGES OR OTHER
+LIABILITY, WHETHER IN AN ACTION OF CONTRACT, TORT OR OTHERWISE, ARISING FROM,
+OUT OF OR IN CONNECTION WITH THE SOFTWARE OR THE USE OR OTHER DEALINGS IN
+THE SOFTWARE.
+</pre>
+            </li>
+            <li class="license">
+                <h3 id="MIT">MIT License</h3>
+                <h4>Used by:</h4>
+                <ul class="license-used-by">
+                    <li><a href=" https://github.com/gimli-rs/gimli ">gimli</a></li>
+                    <li><a href=" https://github.com/withoutboats/heck ">heck</a></li>
+                    <li><a href=" https://github.com/unicode-rs/unicode-width ">unicode-width</a></li>
+                    <li><a href=" https://github.com/contain-rs/vec-map ">vec_map</a></li>
+                </ul>
+                <pre class="license-text">Copyright (c) 2015 The Rust Project Developers
 
 Permission is hereby granted, free of charge, to any
 person obtaining a copy of this software and associated
@@ -7120,9 +7205,9 @@
                 <h3 id="MIT">MIT License</h3>
                 <h4>Used by:</h4>
                 <ul class="license-used-by">
-                    <li><a href=" https://github.com/hyperium/hyper ">hyper</a></li>
-                </ul>
-                <pre class="license-text">Copyright (c) 2014-2021 Sean McArthur
+                    <li><a href=" https://github.com/assert-rs/assert_fs.git ">assert_fs</a></li>
+                </ul>
+                <pre class="license-text">Copyright (c) 2015 The assert_cli Developers
 
 Permission is hereby granted, free of charge, to any person obtaining a copy
 of this software and associated documentation files (the &quot;Software&quot;), to deal
@@ -7131,25 +7216,25 @@
 copies of the Software, and to permit persons to whom the Software is
 furnished to do so, subject to the following conditions:
 
-The above copyright notice and this permission notice shall be included in
-all copies or substantial portions of the Software.
+The above copyright notice and this permission notice shall be included in all
+copies or substantial portions of the Software.
 
 THE SOFTWARE IS PROVIDED &quot;AS IS&quot;, WITHOUT WARRANTY OF ANY KIND, EXPRESS OR
 IMPLIED, INCLUDING BUT NOT LIMITED TO THE WARRANTIES OF MERCHANTABILITY,
 FITNESS FOR A PARTICULAR PURPOSE AND NONINFRINGEMENT. IN NO EVENT SHALL THE
 AUTHORS OR COPYRIGHT HOLDERS BE LIABLE FOR ANY CLAIM, DAMAGES OR OTHER
 LIABILITY, WHETHER IN AN ACTION OF CONTRACT, TORT OR OTHERWISE, ARISING FROM,
-OUT OF OR IN CONNECTION WITH THE SOFTWARE OR THE USE OR OTHER DEALINGS IN
-THE SOFTWARE.
+OUT OF OR IN CONNECTION WITH THE SOFTWARE OR THE USE OR OTHER DEALINGS IN THE
+SOFTWARE.
 </pre>
             </li>
             <li class="license">
                 <h3 id="MIT">MIT License</h3>
                 <h4>Used by:</h4>
                 <ul class="license-used-by">
-                    <li><a href=" https://github.com/gentoo90/winreg-rs ">winreg</a></li>
-                </ul>
-                <pre class="license-text">Copyright (c) 2015 Igor Shaula
+                    <li><a href=" https://github.com/eminence/terminal-size ">terminal_size</a></li>
+                </ul>
+                <pre class="license-text">Copyright (c) 2015 The terminal-size Developers
 
 Permission is hereby granted, free of charge, to any person obtaining a copy
 of this software and associated documentation files (the &quot;Software&quot;), to deal
@@ -7158,28 +7243,26 @@
 copies of the Software, and to permit persons to whom the Software is
 furnished to do so, subject to the following conditions:
 
-The above copyright notice and this permission notice shall be included in
-all copies or substantial portions of the Software.
+The above copyright notice and this permission notice shall be included in all
+copies or substantial portions of the Software.
 
 THE SOFTWARE IS PROVIDED &quot;AS IS&quot;, WITHOUT WARRANTY OF ANY KIND, EXPRESS OR
 IMPLIED, INCLUDING BUT NOT LIMITED TO THE WARRANTIES OF MERCHANTABILITY,
 FITNESS FOR A PARTICULAR PURPOSE AND NONINFRINGEMENT. IN NO EVENT SHALL THE
 AUTHORS OR COPYRIGHT HOLDERS BE LIABLE FOR ANY CLAIM, DAMAGES OR OTHER
 LIABILITY, WHETHER IN AN ACTION OF CONTRACT, TORT OR OTHERWISE, ARISING FROM,
-OUT OF OR IN CONNECTION WITH THE SOFTWARE OR THE USE OR OTHER DEALINGS IN
-THE SOFTWARE.
+OUT OF OR IN CONNECTION WITH THE SOFTWARE OR THE USE OR OTHER DEALINGS IN THE
+SOFTWARE.
 </pre>
             </li>
             <li class="license">
                 <h3 id="MIT">MIT License</h3>
                 <h4>Used by:</h4>
                 <ul class="license-used-by">
-                    <li><a href=" https://github.com/gimli-rs/gimli ">gimli</a></li>
-                    <li><a href=" https://github.com/withoutboats/heck ">heck</a></li>
-                    <li><a href=" https://github.com/unicode-rs/unicode-width ">unicode-width</a></li>
-                    <li><a href=" https://github.com/contain-rs/vec-map ">vec_map</a></li>
-                </ul>
-                <pre class="license-text">Copyright (c) 2015 The Rust Project Developers
+                    <li><a href=" https://github.com/rust-lang/futures-rs ">futures-macro</a></li>
+                </ul>
+                <pre class="license-text">Copyright (c) 2016 Alex Crichton
+Copyright (c) 2017 The Tokio Authors
 
 Permission is hereby granted, free of charge, to any
 person obtaining a copy of this software and associated
@@ -7210,64 +7293,10 @@
                 <h3 id="MIT">MIT License</h3>
                 <h4>Used by:</h4>
                 <ul class="license-used-by">
-                    <li><a href=" https://github.com/assert-rs/assert_fs.git ">assert_fs</a></li>
-                </ul>
-                <pre class="license-text">Copyright (c) 2015 The assert_cli Developers
-
-Permission is hereby granted, free of charge, to any person obtaining a copy
-of this software and associated documentation files (the &quot;Software&quot;), to deal
-in the Software without restriction, including without limitation the rights
-to use, copy, modify, merge, publish, distribute, sublicense, and/or sell
-copies of the Software, and to permit persons to whom the Software is
-furnished to do so, subject to the following conditions:
-
-The above copyright notice and this permission notice shall be included in all
-copies or substantial portions of the Software.
-
-THE SOFTWARE IS PROVIDED &quot;AS IS&quot;, WITHOUT WARRANTY OF ANY KIND, EXPRESS OR
-IMPLIED, INCLUDING BUT NOT LIMITED TO THE WARRANTIES OF MERCHANTABILITY,
-FITNESS FOR A PARTICULAR PURPOSE AND NONINFRINGEMENT. IN NO EVENT SHALL THE
-AUTHORS OR COPYRIGHT HOLDERS BE LIABLE FOR ANY CLAIM, DAMAGES OR OTHER
-LIABILITY, WHETHER IN AN ACTION OF CONTRACT, TORT OR OTHERWISE, ARISING FROM,
-OUT OF OR IN CONNECTION WITH THE SOFTWARE OR THE USE OR OTHER DEALINGS IN THE
-SOFTWARE.
-</pre>
-            </li>
-            <li class="license">
-                <h3 id="MIT">MIT License</h3>
-                <h4>Used by:</h4>
-                <ul class="license-used-by">
-                    <li><a href=" https://github.com/eminence/terminal-size ">terminal_size</a></li>
-                </ul>
-                <pre class="license-text">Copyright (c) 2015 The terminal-size Developers
-
-Permission is hereby granted, free of charge, to any person obtaining a copy
-of this software and associated documentation files (the &quot;Software&quot;), to deal
-in the Software without restriction, including without limitation the rights
-to use, copy, modify, merge, publish, distribute, sublicense, and/or sell
-copies of the Software, and to permit persons to whom the Software is
-furnished to do so, subject to the following conditions:
-
-The above copyright notice and this permission notice shall be included in all
-copies or substantial portions of the Software.
-
-THE SOFTWARE IS PROVIDED &quot;AS IS&quot;, WITHOUT WARRANTY OF ANY KIND, EXPRESS OR
-IMPLIED, INCLUDING BUT NOT LIMITED TO THE WARRANTIES OF MERCHANTABILITY,
-FITNESS FOR A PARTICULAR PURPOSE AND NONINFRINGEMENT. IN NO EVENT SHALL THE
-AUTHORS OR COPYRIGHT HOLDERS BE LIABLE FOR ANY CLAIM, DAMAGES OR OTHER
-LIABILITY, WHETHER IN AN ACTION OF CONTRACT, TORT OR OTHERWISE, ARISING FROM,
-OUT OF OR IN CONNECTION WITH THE SOFTWARE OR THE USE OR OTHER DEALINGS IN THE
-SOFTWARE.
-</pre>
-            </li>
-            <li class="license">
-                <h3 id="MIT">MIT License</h3>
-                <h4>Used by:</h4>
-                <ul class="license-used-by">
-                    <li><a href=" https://github.com/rust-lang/futures-rs ">futures-macro</a></li>
-                </ul>
-                <pre class="license-text">Copyright (c) 2016 Alex Crichton
-Copyright (c) 2017 The Tokio Authors
+                    <li><a href=" https://github.com/Amanieu/parking_lot ">lock_api</a></li>
+                    <li><a href=" https://github.com/Kimundi/rustc-version-rs ">rustc_version</a></li>
+                </ul>
+                <pre class="license-text">Copyright (c) 2016 The Rust Project Developers
 
 Permission is hereby granted, free of charge, to any
 person obtaining a copy of this software and associated
@@ -7298,10 +7327,9 @@
                 <h3 id="MIT">MIT License</h3>
                 <h4>Used by:</h4>
                 <ul class="license-used-by">
-                    <li><a href=" https://github.com/Amanieu/parking_lot ">lock_api</a></li>
-                    <li><a href=" https://github.com/Kimundi/rustc-version-rs ">rustc_version</a></li>
-                </ul>
-                <pre class="license-text">Copyright (c) 2016 The Rust Project Developers
+                    <li><a href=" https://github.com/bluss/indexmap ">indexmap</a></li>
+                </ul>
+                <pre class="license-text">Copyright (c) 2016--2017
 
 Permission is hereby granted, free of charge, to any
 person obtaining a copy of this software and associated
@@ -7332,9 +7360,9 @@
                 <h3 id="MIT">MIT License</h3>
                 <h4>Used by:</h4>
                 <ul class="license-used-by">
-                    <li><a href=" https://github.com/bluss/indexmap ">indexmap</a></li>
-                </ul>
-                <pre class="license-text">Copyright (c) 2016--2017
+                    <li><a href=" https://github.com/RustCrypto/traits ">digest</a></li>
+                </ul>
+                <pre class="license-text">Copyright (c) 2017 Artyom Pavlov
 
 Permission is hereby granted, free of charge, to any
 person obtaining a copy of this software and associated
@@ -7365,9 +7393,153 @@
                 <h3 id="MIT">MIT License</h3>
                 <h4>Used by:</h4>
                 <ul class="license-used-by">
-                    <li><a href=" https://github.com/RustCrypto/traits ">digest</a></li>
-                </ul>
-                <pre class="license-text">Copyright (c) 2017 Artyom Pavlov
+                    <li><a href=" https://github.com/gilnaa/globwalk ">globwalk</a></li>
+                    <li><a href=" https://github.com/Gilnaa/memoffset ">memoffset</a></li>
+                </ul>
+                <pre class="license-text">Copyright (c) 2017 Gilad Naaman
+
+Permission is hereby granted, free of charge, to any person obtaining a copy
+of this software and associated documentation files (the &quot;Software&quot;), to deal
+in the Software without restriction, including without limitation the rights
+to use, copy, modify, merge, publish, distribute, sublicense, and/or sell
+copies of the Software, and to permit persons to whom the Software is
+furnished to do so, subject to the following conditions:
+
+The above copyright notice and this permission notice shall be included in all
+copies or substantial portions of the Software.
+
+THE SOFTWARE IS PROVIDED &quot;AS IS&quot;, WITHOUT WARRANTY OF ANY KIND, EXPRESS OR
+IMPLIED, INCLUDING BUT NOT LIMITED TO THE WARRANTIES OF MERCHANTABILITY,
+FITNESS FOR A PARTICULAR PURPOSE AND NONINFRINGEMENT. IN NO EVENT SHALL THE
+AUTHORS OR COPYRIGHT HOLDERS BE LIABLE FOR ANY CLAIM, DAMAGES OR OTHER
+LIABILITY, WHETHER IN AN ACTION OF CONTRACT, TORT OR OTHERWISE, ARISING FROM,
+OUT OF OR IN CONNECTION WITH THE SOFTWARE OR THE USE OR OTHER DEALINGS IN THE
+SOFTWARE.</pre>
+            </li>
+            <li class="license">
+                <h3 id="MIT">MIT License</h3>
+                <h4>Used by:</h4>
+                <ul class="license-used-by">
+                    <li><a href=" https://github.com/mcgoo/vcpkg-rs ">vcpkg</a></li>
+                </ul>
+                <pre class="license-text">Copyright (c) 2017 Jim McGrath
+
+Permission is hereby granted, free of charge, to any
+person obtaining a copy of this software and associated
+documentation files (the &quot;Software&quot;), to deal in the
+Software without restriction, including without
+limitation the rights to use, copy, modify, merge,
+publish, distribute, sublicense, and/or sell copies of
+the Software, and to permit persons to whom the Software
+is furnished to do so, subject to the following
+conditions:
+
+The above copyright notice and this permission notice
+shall be included in all copies or substantial portions
+of the Software.
+
+THE SOFTWARE IS PROVIDED &quot;AS IS&quot;, WITHOUT WARRANTY OF
+ANY KIND, EXPRESS OR IMPLIED, INCLUDING BUT NOT LIMITED
+TO THE WARRANTIES OF MERCHANTABILITY, FITNESS FOR A
+PARTICULAR PURPOSE AND NONINFRINGEMENT. IN NO EVENT
+SHALL THE AUTHORS OR COPYRIGHT HOLDERS BE LIABLE FOR ANY
+CLAIM, DAMAGES OR OTHER LIABILITY, WHETHER IN AN ACTION
+OF CONTRACT, TORT OR OTHERWISE, ARISING FROM, OUT OF OR
+IN CONNECTION WITH THE SOFTWARE OR THE USE OR OTHER
+DEALINGS IN THE SOFTWARE.
+
+</pre>
+            </li>
+            <li class="license">
+                <h3 id="MIT">MIT License</h3>
+                <h4>Used by:</h4>
+                <ul class="license-used-by">
+                    <li><a href=" https://github.com/hyperium/hyper-tls ">hyper-tls</a></li>
+                </ul>
+                <pre class="license-text">Copyright (c) 2017 Sean McArthur
+
+Permission is hereby granted, free of charge, to any person obtaining a copy
+of this software and associated documentation files (the &quot;Software&quot;), to deal
+in the Software without restriction, including without limitation the rights
+to use, copy, modify, merge, publish, distribute, sublicense, and/or sell
+copies of the Software, and to permit persons to whom the Software is
+furnished to do so, subject to the following conditions:
+
+The above copyright notice and this permission notice shall be included in
+all copies or substantial portions of the Software.
+
+THE SOFTWARE IS PROVIDED &quot;AS IS&quot;, WITHOUT WARRANTY OF ANY KIND, EXPRESS OR
+IMPLIED, INCLUDING BUT NOT LIMITED TO THE WARRANTIES OF MERCHANTABILITY,
+FITNESS FOR A PARTICULAR PURPOSE AND NONINFRINGEMENT. IN NO EVENT SHALL THE
+AUTHORS OR COPYRIGHT HOLDERS BE LIABLE FOR ANY CLAIM, DAMAGES OR OTHER
+LIABILITY, WHETHER IN AN ACTION OF CONTRACT, TORT OR OTHERWISE, ARISING FROM,
+OUT OF OR IN CONNECTION WITH THE SOFTWARE OR THE USE OR OTHER DEALINGS IN
+THE SOFTWARE.
+
+</pre>
+            </li>
+            <li class="license">
+                <h3 id="MIT">MIT License</h3>
+                <h4>Used by:</h4>
+                <ul class="license-used-by">
+                    <li><a href=" https://github.com/sfackler/foreign-types ">foreign-types</a></li>
+                    <li><a href=" https://github.com/sfackler/foreign-types ">foreign-types-shared</a></li>
+                </ul>
+                <pre class="license-text">Copyright (c) 2017 The foreign-types Developers
+
+Permission is hereby granted, free of charge, to any person obtaining a copy
+of this software and associated documentation files (the &quot;Software&quot;), to deal
+in the Software without restriction, including without limitation the rights
+to use, copy, modify, merge, publish, distribute, sublicense, and/or sell
+copies of the Software, and to permit persons to whom the Software is
+furnished to do so, subject to the following conditions:
+
+The above copyright notice and this permission notice shall be included in all
+copies or substantial portions of the Software.
+
+THE SOFTWARE IS PROVIDED &quot;AS IS&quot;, WITHOUT WARRANTY OF ANY KIND, EXPRESS OR
+IMPLIED, INCLUDING BUT NOT LIMITED TO THE WARRANTIES OF MERCHANTABILITY,
+FITNESS FOR A PARTICULAR PURPOSE AND NONINFRINGEMENT. IN NO EVENT SHALL THE
+AUTHORS OR COPYRIGHT HOLDERS BE LIABLE FOR ANY CLAIM, DAMAGES OR OTHER
+LIABILITY, WHETHER IN AN ACTION OF CONTRACT, TORT OR OTHERWISE, ARISING FROM,
+OUT OF OR IN CONNECTION WITH THE SOFTWARE OR THE USE OR OTHER DEALINGS IN THE
+SOFTWARE.
+</pre>
+            </li>
+            <li class="license">
+                <h3 id="MIT">MIT License</h3>
+                <h4>Used by:</h4>
+                <ul class="license-used-by">
+                    <li><a href=" https://github.com/sfackler/tokio-io-timeout ">tokio-io-timeout</a></li>
+                </ul>
+                <pre class="license-text">Copyright (c) 2017 The tokio-io-timeout Developers
+
+Permission is hereby granted, free of charge, to any person obtaining a copy
+of this software and associated documentation files (the &quot;Software&quot;), to deal
+in the Software without restriction, including without limitation the rights
+to use, copy, modify, merge, publish, distribute, sublicense, and/or sell
+copies of the Software, and to permit persons to whom the Software is
+furnished to do so, subject to the following conditions:
+
+The above copyright notice and this permission notice shall be included in all
+copies or substantial portions of the Software.
+
+THE SOFTWARE IS PROVIDED &quot;AS IS&quot;, WITHOUT WARRANTY OF ANY KIND, EXPRESS OR
+IMPLIED, INCLUDING BUT NOT LIMITED TO THE WARRANTIES OF MERCHANTABILITY,
+FITNESS FOR A PARTICULAR PURPOSE AND NONINFRINGEMENT. IN NO EVENT SHALL THE
+AUTHORS OR COPYRIGHT HOLDERS BE LIABLE FOR ANY CLAIM, DAMAGES OR OTHER
+LIABILITY, WHETHER IN AN ACTION OF CONTRACT, TORT OR OTHERWISE, ARISING FROM,
+OUT OF OR IN CONNECTION WITH THE SOFTWARE OR THE USE OR OTHER DEALINGS IN THE
+SOFTWARE.
+</pre>
+            </li>
+            <li class="license">
+                <h3 id="MIT">MIT License</h3>
+                <h4>Used by:</h4>
+                <ul class="license-used-by">
+                    <li><a href=" https://github.com/tokio-rs/tls ">tokio-rustls</a></li>
+                </ul>
+                <pre class="license-text">Copyright (c) 2017 quininer kel
 
 Permission is hereby granted, free of charge, to any
 person obtaining a copy of this software and associated
@@ -7398,36 +7570,9 @@
                 <h3 id="MIT">MIT License</h3>
                 <h4>Used by:</h4>
                 <ul class="license-used-by">
-                    <li><a href=" https://github.com/gilnaa/globwalk ">globwalk</a></li>
-                    <li><a href=" https://github.com/Gilnaa/memoffset ">memoffset</a></li>
-                </ul>
-                <pre class="license-text">Copyright (c) 2017 Gilad Naaman
-
-Permission is hereby granted, free of charge, to any person obtaining a copy
-of this software and associated documentation files (the &quot;Software&quot;), to deal
-in the Software without restriction, including without limitation the rights
-to use, copy, modify, merge, publish, distribute, sublicense, and/or sell
-copies of the Software, and to permit persons to whom the Software is
-furnished to do so, subject to the following conditions:
-
-The above copyright notice and this permission notice shall be included in all
-copies or substantial portions of the Software.
-
-THE SOFTWARE IS PROVIDED &quot;AS IS&quot;, WITHOUT WARRANTY OF ANY KIND, EXPRESS OR
-IMPLIED, INCLUDING BUT NOT LIMITED TO THE WARRANTIES OF MERCHANTABILITY,
-FITNESS FOR A PARTICULAR PURPOSE AND NONINFRINGEMENT. IN NO EVENT SHALL THE
-AUTHORS OR COPYRIGHT HOLDERS BE LIABLE FOR ANY CLAIM, DAMAGES OR OTHER
-LIABILITY, WHETHER IN AN ACTION OF CONTRACT, TORT OR OTHERWISE, ARISING FROM,
-OUT OF OR IN CONNECTION WITH THE SOFTWARE OR THE USE OR OTHER DEALINGS IN THE
-SOFTWARE.</pre>
-            </li>
-            <li class="license">
-                <h3 id="MIT">MIT License</h3>
-                <h4>Used by:</h4>
-                <ul class="license-used-by">
-                    <li><a href=" https://github.com/mcgoo/vcpkg-rs ">vcpkg</a></li>
-                </ul>
-                <pre class="license-text">Copyright (c) 2017 Jim McGrath
+                    <li><a href=" https://github.com/vorner/signal-hook ">signal-hook-registry</a></li>
+                </ul>
+                <pre class="license-text">Copyright (c) 2017 tokio-jsonrpc developers
 
 Permission is hereby granted, free of charge, to any
 person obtaining a copy of this software and associated
@@ -7452,99 +7597,15 @@
 OF CONTRACT, TORT OR OTHERWISE, ARISING FROM, OUT OF OR
 IN CONNECTION WITH THE SOFTWARE OR THE USE OR OTHER
 DEALINGS IN THE SOFTWARE.
-
 </pre>
             </li>
             <li class="license">
                 <h3 id="MIT">MIT License</h3>
                 <h4>Used by:</h4>
                 <ul class="license-used-by">
-                    <li><a href=" https://github.com/hyperium/hyper-tls ">hyper-tls</a></li>
-                </ul>
-                <pre class="license-text">Copyright (c) 2017 Sean McArthur
-
-Permission is hereby granted, free of charge, to any person obtaining a copy
-of this software and associated documentation files (the &quot;Software&quot;), to deal
-in the Software without restriction, including without limitation the rights
-to use, copy, modify, merge, publish, distribute, sublicense, and/or sell
-copies of the Software, and to permit persons to whom the Software is
-furnished to do so, subject to the following conditions:
-
-The above copyright notice and this permission notice shall be included in
-all copies or substantial portions of the Software.
-
-THE SOFTWARE IS PROVIDED &quot;AS IS&quot;, WITHOUT WARRANTY OF ANY KIND, EXPRESS OR
-IMPLIED, INCLUDING BUT NOT LIMITED TO THE WARRANTIES OF MERCHANTABILITY,
-FITNESS FOR A PARTICULAR PURPOSE AND NONINFRINGEMENT. IN NO EVENT SHALL THE
-AUTHORS OR COPYRIGHT HOLDERS BE LIABLE FOR ANY CLAIM, DAMAGES OR OTHER
-LIABILITY, WHETHER IN AN ACTION OF CONTRACT, TORT OR OTHERWISE, ARISING FROM,
-OUT OF OR IN CONNECTION WITH THE SOFTWARE OR THE USE OR OTHER DEALINGS IN
-THE SOFTWARE.
-
-</pre>
-            </li>
-            <li class="license">
-                <h3 id="MIT">MIT License</h3>
-                <h4>Used by:</h4>
-                <ul class="license-used-by">
-                    <li><a href=" https://github.com/sfackler/foreign-types ">foreign-types</a></li>
-                    <li><a href=" https://github.com/sfackler/foreign-types ">foreign-types-shared</a></li>
-                </ul>
-                <pre class="license-text">Copyright (c) 2017 The foreign-types Developers
-
-Permission is hereby granted, free of charge, to any person obtaining a copy
-of this software and associated documentation files (the &quot;Software&quot;), to deal
-in the Software without restriction, including without limitation the rights
-to use, copy, modify, merge, publish, distribute, sublicense, and/or sell
-copies of the Software, and to permit persons to whom the Software is
-furnished to do so, subject to the following conditions:
-
-The above copyright notice and this permission notice shall be included in all
-copies or substantial portions of the Software.
-
-THE SOFTWARE IS PROVIDED &quot;AS IS&quot;, WITHOUT WARRANTY OF ANY KIND, EXPRESS OR
-IMPLIED, INCLUDING BUT NOT LIMITED TO THE WARRANTIES OF MERCHANTABILITY,
-FITNESS FOR A PARTICULAR PURPOSE AND NONINFRINGEMENT. IN NO EVENT SHALL THE
-AUTHORS OR COPYRIGHT HOLDERS BE LIABLE FOR ANY CLAIM, DAMAGES OR OTHER
-LIABILITY, WHETHER IN AN ACTION OF CONTRACT, TORT OR OTHERWISE, ARISING FROM,
-OUT OF OR IN CONNECTION WITH THE SOFTWARE OR THE USE OR OTHER DEALINGS IN THE
-SOFTWARE.
-</pre>
-            </li>
-            <li class="license">
-                <h3 id="MIT">MIT License</h3>
-                <h4>Used by:</h4>
-                <ul class="license-used-by">
-                    <li><a href=" https://github.com/sfackler/tokio-io-timeout ">tokio-io-timeout</a></li>
-                </ul>
-                <pre class="license-text">Copyright (c) 2017 The tokio-io-timeout Developers
-
-Permission is hereby granted, free of charge, to any person obtaining a copy
-of this software and associated documentation files (the &quot;Software&quot;), to deal
-in the Software without restriction, including without limitation the rights
-to use, copy, modify, merge, publish, distribute, sublicense, and/or sell
-copies of the Software, and to permit persons to whom the Software is
-furnished to do so, subject to the following conditions:
-
-The above copyright notice and this permission notice shall be included in all
-copies or substantial portions of the Software.
-
-THE SOFTWARE IS PROVIDED &quot;AS IS&quot;, WITHOUT WARRANTY OF ANY KIND, EXPRESS OR
-IMPLIED, INCLUDING BUT NOT LIMITED TO THE WARRANTIES OF MERCHANTABILITY,
-FITNESS FOR A PARTICULAR PURPOSE AND NONINFRINGEMENT. IN NO EVENT SHALL THE
-AUTHORS OR COPYRIGHT HOLDERS BE LIABLE FOR ANY CLAIM, DAMAGES OR OTHER
-LIABILITY, WHETHER IN AN ACTION OF CONTRACT, TORT OR OTHERWISE, ARISING FROM,
-OUT OF OR IN CONNECTION WITH THE SOFTWARE OR THE USE OR OTHER DEALINGS IN THE
-SOFTWARE.
-</pre>
-            </li>
-            <li class="license">
-                <h3 id="MIT">MIT License</h3>
-                <h4>Used by:</h4>
-                <ul class="license-used-by">
-                    <li><a href=" https://github.com/tokio-rs/tls ">tokio-rustls</a></li>
-                </ul>
-                <pre class="license-text">Copyright (c) 2017 quininer kel
+                    <li><a href=" https://github.com/tokio-rs/bytes ">bytes</a></li>
+                </ul>
+                <pre class="license-text">Copyright (c) 2018 Carl Lerche
 
 Permission is hereby granted, free of charge, to any
 person obtaining a copy of this software and associated
@@ -7575,9 +7636,36 @@
                 <h3 id="MIT">MIT License</h3>
                 <h4>Used by:</h4>
                 <ul class="license-used-by">
-                    <li><a href=" https://github.com/vorner/signal-hook ">signal-hook-registry</a></li>
-                </ul>
-                <pre class="license-text">Copyright (c) 2017 tokio-jsonrpc developers
+                    <li><a href=" https://github.com/soc/directories-rs ">directories</a></li>
+                </ul>
+                <pre class="license-text">Copyright (c) 2018 directories-rs contributors
+
+Permission is hereby granted, free of charge, to any person obtaining a copy
+of this software and associated documentation files (the &quot;Software&quot;), to deal
+in the Software without restriction, including without limitation the rights
+to use, copy, modify, merge, publish, distribute, sublicense, and/or sell
+copies of the Software, and to permit persons to whom the Software is
+furnished to do so, subject to the following conditions:
+
+The above copyright notice and this permission notice shall be included in all
+copies or substantial portions of the Software.
+
+THE SOFTWARE IS PROVIDED &quot;AS IS&quot;, WITHOUT WARRANTY OF ANY KIND, EXPRESS OR
+IMPLIED, INCLUDING BUT NOT LIMITED TO THE WARRANTIES OF MERCHANTABILITY,
+FITNESS FOR A PARTICULAR PURPOSE AND NONINFRINGEMENT. IN NO EVENT SHALL THE
+AUTHORS OR COPYRIGHT HOLDERS BE LIABLE FOR ANY CLAIM, DAMAGES OR OTHER
+LIABILITY, WHETHER IN AN ACTION OF CONTRACT, TORT OR OTHERWISE, ARISING FROM,
+OUT OF OR IN CONNECTION WITH THE SOFTWARE OR THE USE OR OTHER DEALINGS IN THE
+SOFTWARE.
+</pre>
+            </li>
+            <li class="license">
+                <h3 id="MIT">MIT License</h3>
+                <h4>Used by:</h4>
+                <ul class="license-used-by">
+                    <li><a href=" https://github.com/tokio-rs/slab ">slab</a></li>
+                </ul>
+                <pre class="license-text">Copyright (c) 2019 Carl Lerche
 
 Permission is hereby granted, free of charge, to any
 person obtaining a copy of this software and associated
@@ -7608,9 +7696,36 @@
                 <h3 id="MIT">MIT License</h3>
                 <h4>Used by:</h4>
                 <ul class="license-used-by">
-                    <li><a href=" https://github.com/tokio-rs/bytes ">bytes</a></li>
-                </ul>
-                <pre class="license-text">Copyright (c) 2018 Carl Lerche
+                    <li><a href=" https://github.com/hawkw/matchers ">matchers</a></li>
+                </ul>
+                <pre class="license-text">Copyright (c) 2019 Eliza Weisman
+
+Permission is hereby granted, free of charge, to any person obtaining a copy
+of this software and associated documentation files (the &quot;Software&quot;), to deal
+in the Software without restriction, including without limitation the rights
+to use, copy, modify, merge, publish, distribute, sublicense, and/or sell
+copies of the Software, and to permit persons to whom the Software is
+furnished to do so, subject to the following conditions:
+
+The above copyright notice and this permission notice shall be included in all
+copies or substantial portions of the Software.
+
+THE SOFTWARE IS PROVIDED &quot;AS IS&quot;, WITHOUT WARRANTY OF ANY KIND, EXPRESS OR
+IMPLIED, INCLUDING BUT NOT LIMITED TO THE WARRANTIES OF MERCHANTABILITY,
+FITNESS FOR A PARTICULAR PURPOSE AND NONINFRINGEMENT. IN NO EVENT SHALL THE
+AUTHORS OR COPYRIGHT HOLDERS BE LIABLE FOR ANY CLAIM, DAMAGES OR OTHER
+LIABILITY, WHETHER IN AN ACTION OF CONTRACT, TORT OR OTHERWISE, ARISING FROM,
+OUT OF OR IN CONNECTION WITH THE SOFTWARE OR THE USE OR OTHER DEALINGS IN THE
+SOFTWARE.
+</pre>
+            </li>
+            <li class="license">
+                <h3 id="MIT">MIT License</h3>
+                <h4>Used by:</h4>
+                <ul class="license-used-by">
+                    <li><a href=" https://github.com/hyperium/http-body ">http-body</a></li>
+                </ul>
+                <pre class="license-text">Copyright (c) 2019 Hyper Contributors
 
 Permission is hereby granted, free of charge, to any
 person obtaining a copy of this software and associated
@@ -7641,36 +7756,14 @@
                 <h3 id="MIT">MIT License</h3>
                 <h4>Used by:</h4>
                 <ul class="license-used-by">
-                    <li><a href=" https://github.com/soc/directories-rs ">directories</a></li>
-                </ul>
-                <pre class="license-text">Copyright (c) 2018 directories-rs contributors
-
-Permission is hereby granted, free of charge, to any person obtaining a copy
-of this software and associated documentation files (the &quot;Software&quot;), to deal
-in the Software without restriction, including without limitation the rights
-to use, copy, modify, merge, publish, distribute, sublicense, and/or sell
-copies of the Software, and to permit persons to whom the Software is
-furnished to do so, subject to the following conditions:
-
-The above copyright notice and this permission notice shall be included in all
-copies or substantial portions of the Software.
-
-THE SOFTWARE IS PROVIDED &quot;AS IS&quot;, WITHOUT WARRANTY OF ANY KIND, EXPRESS OR
-IMPLIED, INCLUDING BUT NOT LIMITED TO THE WARRANTIES OF MERCHANTABILITY,
-FITNESS FOR A PARTICULAR PURPOSE AND NONINFRINGEMENT. IN NO EVENT SHALL THE
-AUTHORS OR COPYRIGHT HOLDERS BE LIABLE FOR ANY CLAIM, DAMAGES OR OTHER
-LIABILITY, WHETHER IN AN ACTION OF CONTRACT, TORT OR OTHERWISE, ARISING FROM,
-OUT OF OR IN CONNECTION WITH THE SOFTWARE OR THE USE OR OTHER DEALINGS IN THE
-SOFTWARE.
-</pre>
-            </li>
-            <li class="license">
-                <h3 id="MIT">MIT License</h3>
-                <h4>Used by:</h4>
-                <ul class="license-used-by">
-                    <li><a href=" https://github.com/tokio-rs/slab ">slab</a></li>
-                </ul>
-                <pre class="license-text">Copyright (c) 2019 Carl Lerche
+                    <li><a href=" https://github.com/tokio-rs/tls ">tokio-native-tls</a></li>
+                    <li><a href=" https://github.com/tokio-rs/tracing ">tracing</a></li>
+                    <li><a href=" https://github.com/tokio-rs/tracing ">tracing-attributes</a></li>
+                    <li><a href=" https://github.com/tokio-rs/tracing ">tracing-core</a></li>
+                    <li><a href=" https://github.com/tokio-rs/tracing ">tracing-futures</a></li>
+                    <li><a href=" https://github.com/tokio-rs/tracing ">tracing-log</a></li>
+                </ul>
+                <pre class="license-text">Copyright (c) 2019 Tokio Contributors
 
 Permission is hereby granted, free of charge, to any
 person obtaining a copy of this software and associated
@@ -7701,36 +7794,12 @@
                 <h3 id="MIT">MIT License</h3>
                 <h4>Used by:</h4>
                 <ul class="license-used-by">
-                    <li><a href=" https://github.com/hawkw/matchers ">matchers</a></li>
-                </ul>
-                <pre class="license-text">Copyright (c) 2019 Eliza Weisman
-
-Permission is hereby granted, free of charge, to any person obtaining a copy
-of this software and associated documentation files (the &quot;Software&quot;), to deal
-in the Software without restriction, including without limitation the rights
-to use, copy, modify, merge, publish, distribute, sublicense, and/or sell
-copies of the Software, and to permit persons to whom the Software is
-furnished to do so, subject to the following conditions:
-
-The above copyright notice and this permission notice shall be included in all
-copies or substantial portions of the Software.
-
-THE SOFTWARE IS PROVIDED &quot;AS IS&quot;, WITHOUT WARRANTY OF ANY KIND, EXPRESS OR
-IMPLIED, INCLUDING BUT NOT LIMITED TO THE WARRANTIES OF MERCHANTABILITY,
-FITNESS FOR A PARTICULAR PURPOSE AND NONINFRINGEMENT. IN NO EVENT SHALL THE
-AUTHORS OR COPYRIGHT HOLDERS BE LIABLE FOR ANY CLAIM, DAMAGES OR OTHER
-LIABILITY, WHETHER IN AN ACTION OF CONTRACT, TORT OR OTHERWISE, ARISING FROM,
-OUT OF OR IN CONNECTION WITH THE SOFTWARE OR THE USE OR OTHER DEALINGS IN THE
-SOFTWARE.
-</pre>
-            </li>
-            <li class="license">
-                <h3 id="MIT">MIT License</h3>
-                <h4>Used by:</h4>
-                <ul class="license-used-by">
-                    <li><a href=" https://github.com/hyperium/http-body ">http-body</a></li>
-                </ul>
-                <pre class="license-text">Copyright (c) 2019 Hyper Contributors
+                    <li><a href=" https://github.com/tower-rs/tower ">tower</a></li>
+                    <li><a href=" https://github.com/tower-rs/tower ">tower-layer</a></li>
+                    <li><a href=" https://github.com/tower-rs/tower ">tower-service</a></li>
+                    <li><a href=" https://github.com/tower-rs/tower ">tower-test</a></li>
+                </ul>
+                <pre class="license-text">Copyright (c) 2019 Tower Contributors
 
 Permission is hereby granted, free of charge, to any
 person obtaining a copy of this software and associated
@@ -7761,14 +7830,9 @@
                 <h3 id="MIT">MIT License</h3>
                 <h4>Used by:</h4>
                 <ul class="license-used-by">
-                    <li><a href=" https://github.com/tokio-rs/tls ">tokio-native-tls</a></li>
-                    <li><a href=" https://github.com/tokio-rs/tracing ">tracing</a></li>
-                    <li><a href=" https://github.com/tokio-rs/tracing ">tracing-attributes</a></li>
-                    <li><a href=" https://github.com/tokio-rs/tracing ">tracing-core</a></li>
-                    <li><a href=" https://github.com/tokio-rs/tracing ">tracing-futures</a></li>
-                    <li><a href=" https://github.com/tokio-rs/tracing ">tracing-log</a></li>
-                </ul>
-                <pre class="license-text">Copyright (c) 2019 Tokio Contributors
+                    <li><a href=" https://github.com/tower-rs/tower-http ">tower-http</a></li>
+                </ul>
+                <pre class="license-text">Copyright (c) 2019-2021 Tower Contributors
 
 Permission is hereby granted, free of charge, to any
 person obtaining a copy of this software and associated
@@ -7799,12 +7863,9 @@
                 <h3 id="MIT">MIT License</h3>
                 <h4>Used by:</h4>
                 <ul class="license-used-by">
-                    <li><a href=" https://github.com/tower-rs/tower ">tower</a></li>
-                    <li><a href=" https://github.com/tower-rs/tower ">tower-layer</a></li>
-                    <li><a href=" https://github.com/tower-rs/tower ">tower-service</a></li>
-                    <li><a href=" https://github.com/tower-rs/tower ">tower-test</a></li>
-                </ul>
-                <pre class="license-text">Copyright (c) 2019 Tower Contributors
+                    <li><a href=" https://github.com/RustCrypto/traits ">crypto-common</a></li>
+                </ul>
+                <pre class="license-text">Copyright (c) 2021 RustCrypto Developers
 
 Permission is hereby granted, free of charge, to any
 person obtaining a copy of this software and associated
@@ -7835,9 +7896,11 @@
                 <h3 id="MIT">MIT License</h3>
                 <h4>Used by:</h4>
                 <ul class="license-used-by">
-                    <li><a href=" https://github.com/tower-rs/tower-http ">tower-http</a></li>
-                </ul>
-                <pre class="license-text">Copyright (c) 2019-2021 Tower Contributors
+                    <li><a href=" https://github.com/tokio-rs/tokio ">tokio-stream</a></li>
+                    <li><a href=" https://github.com/tokio-rs/tokio ">tokio-test</a></li>
+                    <li><a href=" https://github.com/tokio-rs/tokio ">tokio-util</a></li>
+                </ul>
+                <pre class="license-text">Copyright (c) 2021 Tokio Contributors
 
 Permission is hereby granted, free of charge, to any
 person obtaining a copy of this software and associated
@@ -7868,9 +7931,9 @@
                 <h3 id="MIT">MIT License</h3>
                 <h4>Used by:</h4>
                 <ul class="license-used-by">
-                    <li><a href=" https://github.com/RustCrypto/traits ">crypto-common</a></li>
-                </ul>
-                <pre class="license-text">Copyright (c) 2021 RustCrypto Developers
+                    <li><a href=" https://github.com/tokio-rs/tokio ">tokio-util</a></li>
+                </ul>
+                <pre class="license-text">Copyright (c) 2022 Tokio Contributors
 
 Permission is hereby granted, free of charge, to any
 person obtaining a copy of this software and associated
@@ -7901,11 +7964,13 @@
                 <h3 id="MIT">MIT License</h3>
                 <h4>Used by:</h4>
                 <ul class="license-used-by">
-                    <li><a href=" https://github.com/tokio-rs/tokio ">tokio-stream</a></li>
-                    <li><a href=" https://github.com/tokio-rs/tokio ">tokio-test</a></li>
-                    <li><a href=" https://github.com/tokio-rs/tokio ">tokio-util</a></li>
-                </ul>
-                <pre class="license-text">Copyright (c) 2021 Tokio Contributors
+                    <li><a href=" https://github.com/rust-random/getrandom ">getrandom</a></li>
+                    <li><a href=" https://github.com/rust-random/rand ">rand</a></li>
+                    <li><a href=" https://github.com/rust-random/rand ">rand_chacha</a></li>
+                    <li><a href=" https://github.com/rust-random/rand ">rand_core</a></li>
+                </ul>
+                <pre class="license-text">Copyright 2018 Developers of the Rand project
+Copyright (c) 2014 The Rust Project Developers
 
 Permission is hereby granted, free of charge, to any
 person obtaining a copy of this software and associated
@@ -7936,76 +8001,6 @@
                 <h3 id="MIT">MIT License</h3>
                 <h4>Used by:</h4>
                 <ul class="license-used-by">
-                    <li><a href=" https://github.com/tokio-rs/tokio ">tokio-util</a></li>
-                </ul>
-                <pre class="license-text">Copyright (c) 2022 Tokio Contributors
-
-Permission is hereby granted, free of charge, to any
-person obtaining a copy of this software and associated
-documentation files (the &quot;Software&quot;), to deal in the
-Software without restriction, including without
-limitation the rights to use, copy, modify, merge,
-publish, distribute, sublicense, and/or sell copies of
-the Software, and to permit persons to whom the Software
-is furnished to do so, subject to the following
-conditions:
-
-The above copyright notice and this permission notice
-shall be included in all copies or substantial portions
-of the Software.
-
-THE SOFTWARE IS PROVIDED &quot;AS IS&quot;, WITHOUT WARRANTY OF
-ANY KIND, EXPRESS OR IMPLIED, INCLUDING BUT NOT LIMITED
-TO THE WARRANTIES OF MERCHANTABILITY, FITNESS FOR A
-PARTICULAR PURPOSE AND NONINFRINGEMENT. IN NO EVENT
-SHALL THE AUTHORS OR COPYRIGHT HOLDERS BE LIABLE FOR ANY
-CLAIM, DAMAGES OR OTHER LIABILITY, WHETHER IN AN ACTION
-OF CONTRACT, TORT OR OTHERWISE, ARISING FROM, OUT OF OR
-IN CONNECTION WITH THE SOFTWARE OR THE USE OR OTHER
-DEALINGS IN THE SOFTWARE.
-</pre>
-            </li>
-            <li class="license">
-                <h3 id="MIT">MIT License</h3>
-                <h4>Used by:</h4>
-                <ul class="license-used-by">
-                    <li><a href=" https://github.com/rust-random/getrandom ">getrandom</a></li>
-                    <li><a href=" https://github.com/rust-random/rand ">rand</a></li>
-                    <li><a href=" https://github.com/rust-random/rand ">rand_chacha</a></li>
-                    <li><a href=" https://github.com/rust-random/rand ">rand_core</a></li>
-                </ul>
-                <pre class="license-text">Copyright 2018 Developers of the Rand project
-Copyright (c) 2014 The Rust Project Developers
-
-Permission is hereby granted, free of charge, to any
-person obtaining a copy of this software and associated
-documentation files (the &quot;Software&quot;), to deal in the
-Software without restriction, including without
-limitation the rights to use, copy, modify, merge,
-publish, distribute, sublicense, and/or sell copies of
-the Software, and to permit persons to whom the Software
-is furnished to do so, subject to the following
-conditions:
-
-The above copyright notice and this permission notice
-shall be included in all copies or substantial portions
-of the Software.
-
-THE SOFTWARE IS PROVIDED &quot;AS IS&quot;, WITHOUT WARRANTY OF
-ANY KIND, EXPRESS OR IMPLIED, INCLUDING BUT NOT LIMITED
-TO THE WARRANTIES OF MERCHANTABILITY, FITNESS FOR A
-PARTICULAR PURPOSE AND NONINFRINGEMENT. IN NO EVENT
-SHALL THE AUTHORS OR COPYRIGHT HOLDERS BE LIABLE FOR ANY
-CLAIM, DAMAGES OR OTHER LIABILITY, WHETHER IN AN ACTION
-OF CONTRACT, TORT OR OTHERWISE, ARISING FROM, OUT OF OR
-IN CONNECTION WITH THE SOFTWARE OR THE USE OR OTHER
-DEALINGS IN THE SOFTWARE.
-</pre>
-            </li>
-            <li class="license">
-                <h3 id="MIT">MIT License</h3>
-                <h4>Used by:</h4>
-                <ul class="license-used-by">
                     <li><a href=" https://github.com/unicode-rs/unicode-width ">unicode-width</a></li>
                 </ul>
                 <pre class="license-text">Licensed under the Apache License, Version 2.0
@@ -8080,11 +8075,8 @@
                 <h4>Used by:</h4>
                 <ul class="license-used-by">
                     <li><a href=" https://github.com/dropbox/rust-brotli-decompressor ">brotli-decompressor</a></li>
-<<<<<<< HEAD
+                    <li><a href=" https://github.com/zkat/is_ci ">is_ci</a></li>
                     <li><a href=" https://github.com/fitzgen/mach ">mach</a></li>
-=======
-                    <li><a href=" https://github.com/zkat/is_ci ">is_ci</a></li>
->>>>>>> b13e6e8b
                     <li><a href=" https://github.com/zkat/miette ">miette-derive</a></li>
                     <li><a href=" https://github.com/open-telemetry/opentelemetry-rust ">opentelemetry-http</a></li>
                     <li><a href=" https://github.com/open-telemetry/opentelemetry-rust/tree/main/opentelemetry-otlp ">opentelemetry-otlp</a></li>
@@ -8118,26 +8110,26 @@
                 <ul class="license-used-by">
                     <li><a href=" https://github.com/aclysma/wepoll-ffi ">wepoll-ffi</a></li>
                 </ul>
-                <pre class="license-text">MIT License
-
-Copyright (c) 2019-2020 Philip Degarmo and other wepoll-ffi contributors
-
-Permission is hereby granted, free of charge, to any person obtaining a copy
-of this software and associated documentation files (the &quot;Software&quot;), to deal
-in the Software without restriction, including without limitation the rights
-to use, copy, modify, merge, publish, distribute, sublicense, and/or sell
-copies of the Software, and to permit persons to whom the Software is
-furnished to do so, subject to the following conditions:
-
-The above copyright notice and this permission notice shall be included in all
-copies or substantial portions of the Software.
-
-THE SOFTWARE IS PROVIDED &quot;AS IS&quot;, WITHOUT WARRANTY OF ANY KIND, EXPRESS OR
-IMPLIED, INCLUDING BUT NOT LIMITED TO THE WARRANTIES OF MERCHANTABILITY,
-FITNESS FOR A PARTICULAR PURPOSE AND NONINFRINGEMENT. IN NO EVENT SHALL THE
-AUTHORS OR COPYRIGHT HOLDERS BE LIABLE FOR ANY CLAIM, DAMAGES OR OTHER
-LIABILITY, WHETHER IN AN ACTION OF CONTRACT, TORT OR OTHERWISE, ARISING FROM,
-OUT OF OR IN CONNECTION WITH THE SOFTWARE OR THE USE OR OTHER DEALINGS IN THE
+                <pre class="license-text">MIT License
+
+Copyright (c) 2019-2020 Philip Degarmo and other wepoll-ffi contributors
+
+Permission is hereby granted, free of charge, to any person obtaining a copy
+of this software and associated documentation files (the &quot;Software&quot;), to deal
+in the Software without restriction, including without limitation the rights
+to use, copy, modify, merge, publish, distribute, sublicense, and/or sell
+copies of the Software, and to permit persons to whom the Software is
+furnished to do so, subject to the following conditions:
+
+The above copyright notice and this permission notice shall be included in all
+copies or substantial portions of the Software.
+
+THE SOFTWARE IS PROVIDED &quot;AS IS&quot;, WITHOUT WARRANTY OF ANY KIND, EXPRESS OR
+IMPLIED, INCLUDING BUT NOT LIMITED TO THE WARRANTIES OF MERCHANTABILITY,
+FITNESS FOR A PARTICULAR PURPOSE AND NONINFRINGEMENT. IN NO EVENT SHALL THE
+AUTHORS OR COPYRIGHT HOLDERS BE LIABLE FOR ANY CLAIM, DAMAGES OR OTHER
+LIABILITY, WHETHER IN AN ACTION OF CONTRACT, TORT OR OTHERWISE, ARISING FROM,
+OUT OF OR IN CONNECTION WITH THE SOFTWARE OR THE USE OR OTHER DEALINGS IN THE
 SOFTWARE.</pre>
             </li>
             <li class="license">
@@ -8195,11 +8187,11 @@
                 <ul class="license-used-by">
                     <li><a href=" https://github.com/Lokathor/tinyvec ">tinyvec</a></li>
                 </ul>
-                <pre class="license-text">Permission is hereby granted, free of charge, to any person obtaining a copy of this software and associated documentation files (the &quot;Software&quot;), to deal in the Software without restriction, including without limitation the rights to use, copy, modify, merge, publish, distribute, sublicense, and/or sell copies of the Software, and to permit persons to whom the Software is furnished to do so, subject to the following conditions:
-
-The above copyright notice and this permission notice shall be included in all copies or substantial portions of the Software.
-
-THE SOFTWARE IS PROVIDED &quot;AS IS&quot;, WITHOUT WARRANTY OF ANY KIND, EXPRESS OR IMPLIED, INCLUDING BUT NOT LIMITED TO THE WARRANTIES OF MERCHANTABILITY, FITNESS FOR A PARTICULAR PURPOSE AND NONINFRINGEMENT. IN NO EVENT SHALL THE AUTHORS OR COPYRIGHT HOLDERS BE LIABLE FOR ANY CLAIM, DAMAGES OR OTHER LIABILITY, WHETHER IN AN ACTION OF CONTRACT, TORT OR OTHERWISE, ARISING FROM, OUT OF OR IN CONNECTION WITH THE SOFTWARE OR THE USE OR OTHER DEALINGS IN THE SOFTWARE.
+                <pre class="license-text">Permission is hereby granted, free of charge, to any person obtaining a copy of this software and associated documentation files (the &quot;Software&quot;), to deal in the Software without restriction, including without limitation the rights to use, copy, modify, merge, publish, distribute, sublicense, and/or sell copies of the Software, and to permit persons to whom the Software is furnished to do so, subject to the following conditions:
+
+The above copyright notice and this permission notice shall be included in all copies or substantial portions of the Software.
+
+THE SOFTWARE IS PROVIDED &quot;AS IS&quot;, WITHOUT WARRANTY OF ANY KIND, EXPRESS OR IMPLIED, INCLUDING BUT NOT LIMITED TO THE WARRANTIES OF MERCHANTABILITY, FITNESS FOR A PARTICULAR PURPOSE AND NONINFRINGEMENT. IN NO EVENT SHALL THE AUTHORS OR COPYRIGHT HOLDERS BE LIABLE FOR ANY CLAIM, DAMAGES OR OTHER LIABILITY, WHETHER IN AN ACTION OF CONTRACT, TORT OR OTHERWISE, ARISING FROM, OUT OF OR IN CONNECTION WITH THE SOFTWARE OR THE USE OR OTHER DEALINGS IN THE SOFTWARE.
 </pre>
             </li>
             <li class="license">
@@ -8591,26 +8583,26 @@
                 <ul class="license-used-by">
                     <li><a href=" https://github.com/fizyk20/generic-array.git ">generic-array</a></li>
                 </ul>
-                <pre class="license-text">The MIT License (MIT)
-
-Copyright (c) 2015 Bartłomiej Kamiński
-
-Permission is hereby granted, free of charge, to any person obtaining a copy
-of this software and associated documentation files (the &quot;Software&quot;), to deal
-in the Software without restriction, including without limitation the rights
-to use, copy, modify, merge, publish, distribute, sublicense, and/or sell
-copies of the Software, and to permit persons to whom the Software is
-furnished to do so, subject to the following conditions:
-
-The above copyright notice and this permission notice shall be included in all
-copies or substantial portions of the Software.
-
-THE SOFTWARE IS PROVIDED &quot;AS IS&quot;, WITHOUT WARRANTY OF ANY KIND, EXPRESS OR
-IMPLIED, INCLUDING BUT NOT LIMITED TO THE WARRANTIES OF MERCHANTABILITY,
-FITNESS FOR A PARTICULAR PURPOSE AND NONINFRINGEMENT. IN NO EVENT SHALL THE
-AUTHORS OR COPYRIGHT HOLDERS BE LIABLE FOR ANY CLAIM, DAMAGES OR OTHER
-LIABILITY, WHETHER IN AN ACTION OF CONTRACT, TORT OR OTHERWISE, ARISING FROM,
-OUT OF OR IN CONNECTION WITH THE SOFTWARE OR THE USE OR OTHER DEALINGS IN THE
+                <pre class="license-text">The MIT License (MIT)
+
+Copyright (c) 2015 Bartłomiej Kamiński
+
+Permission is hereby granted, free of charge, to any person obtaining a copy
+of this software and associated documentation files (the &quot;Software&quot;), to deal
+in the Software without restriction, including without limitation the rights
+to use, copy, modify, merge, publish, distribute, sublicense, and/or sell
+copies of the Software, and to permit persons to whom the Software is
+furnished to do so, subject to the following conditions:
+
+The above copyright notice and this permission notice shall be included in all
+copies or substantial portions of the Software.
+
+THE SOFTWARE IS PROVIDED &quot;AS IS&quot;, WITHOUT WARRANTY OF ANY KIND, EXPRESS OR
+IMPLIED, INCLUDING BUT NOT LIMITED TO THE WARRANTIES OF MERCHANTABILITY,
+FITNESS FOR A PARTICULAR PURPOSE AND NONINFRINGEMENT. IN NO EVENT SHALL THE
+AUTHORS OR COPYRIGHT HOLDERS BE LIABLE FOR ANY CLAIM, DAMAGES OR OTHER
+LIABILITY, WHETHER IN AN ACTION OF CONTRACT, TORT OR OTHERWISE, ARISING FROM,
+OUT OF OR IN CONNECTION WITH THE SOFTWARE OR THE USE OR OTHER DEALINGS IN THE
 SOFTWARE.</pre>
             </li>
             <li class="license">
