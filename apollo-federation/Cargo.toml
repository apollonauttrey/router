[package]
name = "apollo-federation"
version = "1.48.0"
authors = ["The Apollo GraphQL Contributors"]
edition = "2021"
description = "Apollo Federation"
documentation = "https://docs.rs/apollo-federation"
repository = "https://github.com/apollographql/router"
license = "Elastic-2.0"
autotests = false                                      # Integration tests are modules of tests/main.rs

[dependencies]
apollo-compiler.workspace = true
time = { version = "0.3.34", default-features = false, features = [
    "local-offset",
] }
derive_more = "0.99.17"
<<<<<<< HEAD
enum_dispatch = "0.3.13"
indexmap = "2.1.0"
=======
indexmap = "2.2.3"
>>>>>>> 08889ec3
lazy_static = "1.4.0"
multimap = "0.10.0"
petgraph = "0.6.4"
serde_json_bytes.workspace = true
strum = "0.26.0"
strum_macros = "0.26.0"
thiserror = "1.0"
url = "2"
nom = "7.1.3"
serde = "1.0.198"
itertools = "0.12.1"
either = "1.12"

[dev-dependencies]
hex.workspace = true
insta.workspace = true
sha1.workspace = true
tempfile.workspace = true

[[test]]
name = "main"<|MERGE_RESOLUTION|>--- conflicted
+++ resolved
@@ -15,12 +15,8 @@
     "local-offset",
 ] }
 derive_more = "0.99.17"
-<<<<<<< HEAD
 enum_dispatch = "0.3.13"
-indexmap = "2.1.0"
-=======
 indexmap = "2.2.3"
->>>>>>> 08889ec3
 lazy_static = "1.4.0"
 multimap = "0.10.0"
 petgraph = "0.6.4"
