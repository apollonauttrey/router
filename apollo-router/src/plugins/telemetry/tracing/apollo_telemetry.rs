--- conflicted
+++ resolved
@@ -11,7 +11,6 @@
 use base64::prelude::BASE64_STANDARD;
 use base64::Engine as _;
 use derivative::Derivative;
-use futures::future::try_join_all;
 use futures::future::BoxFuture;
 use futures::FutureExt;
 use futures::TryFutureExt;
@@ -167,9 +166,6 @@
     SUBSCRIPTION_EVENT_SPAN_NAME,
 ];
 
-<<<<<<< HEAD
-const OTLP_EXT_INCLUDE_SPANS: [&str; 5] = [
-=======
 const OTLP_INCLUDE_SPANS: [&str; 20] = [
     PARALLEL_SPAN_NAME,
     SEQUENCE_SPAN_NAME,
@@ -188,7 +184,6 @@
     SUBSCRIBE_SPAN_NAME,
     // Dropping these for now since they are not working with protobuf anyway.
     // SUBSCRIPTION_EVENT_SPAN_NAME,
->>>>>>> 51a720f4
     QUERY_PARSING_SPAN_NAME,
     QUERY_PLANNING_SPAN_NAME,
     HTTP_REQUEST_SPAN_NAME,
@@ -376,13 +371,7 @@
                         apollo_graph_ref,
                         schema_id,
                         errors_configuration,
-<<<<<<< HEAD
-                        HashSet::from_iter(
-                            [&REPORTS_INCLUDE_SPANS[..], &OTLP_EXT_INCLUDE_SPANS[..]].concat(),
-                        ),
-=======
                         HashSet::from(OTLP_INCLUDE_SPANS),
->>>>>>> 51a720f4
                     )?))
                 }
             },
@@ -1074,31 +1063,6 @@
         };
 
         let fut = async move {
-<<<<<<< HEAD
-            let mut exports: Vec<BoxFuture<ExportResult>> = Vec::new();
-            if send_otlp && !otlp_trace_spans.is_empty() {
-                exports.push(
-                    otlp_exporter
-                        .as_ref()
-                        .expect("expected an otel exporter")
-                        .export(otlp_trace_spans.into_iter().flatten().collect()),
-                );
-            } else if send_reports && !traces.is_empty() {
-                let mut report = telemetry::apollo::Report::default();
-                report += SingleReport::Traces(TracesReport { traces });
-                exports.push(
-                    report_exporter
-                        .as_ref()
-                        .expect("expected an apollo exporter")
-                        .submit_report(report)
-                        .map_err(|e| TraceError::ExportFailed(Box::new(e)))
-                        .boxed(),
-                );
-            }
-            match try_join_all(exports).await {
-                Ok(_) => Ok(()),
-                Err(e) => Err(e),
-=======
             if send_otlp && !otlp_trace_spans.is_empty() {
                 otlp_exporter
                     .as_ref()
@@ -1116,7 +1080,6 @@
                     .await
             } else {
                 ExportResult::Ok(())
->>>>>>> 51a720f4
             }
         };
         fut.boxed()
