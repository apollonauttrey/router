--- conflicted
+++ resolved
@@ -56,283 +56,10 @@
 mod subgraph;
 mod supergraph;
 
-<<<<<<< HEAD
-// We have to keep the modules that we export using `export_module` inline because
-// error[E0658]: non-inline modules in proc macro input are unstable
-#[export_module]
-mod router_base64 {
-    #[rhai_fn(pure, return_raw)]
-    pub(crate) fn decode(input: &mut ImmutableString) -> Result<String, Box<EvalAltResult>> {
-        String::from_utf8(base64::decode(input.as_bytes()).map_err(|e| e.to_string())?)
-            .map_err(|e| e.to_string().into())
-    }
-
-    #[rhai_fn(pure)]
-    pub(crate) fn encode(input: &mut ImmutableString) -> String {
-        base64::encode(input.as_bytes())
-    }
-}
-
-// We have to keep the modules that we export using `export_module` inline because
-// error[E0658]: non-inline modules in proc macro input are unstable
-#[export_module]
-mod router_plugin {
-    // It would be nice to generate get_originating_headers and
-    // set_originating_headers for all response types.
-    // However, variations in the composition
-    // of <Type>Response means this isn't currently possible.
-    // We could revisit this later if these structures are re-shaped.
-
-    // The next group of functions are specifically for interacting
-    // with the subgraph_request on a SubgraphRequest.
-    #[rhai_fn(get = "subgraph", pure, return_raw)]
-    pub(crate) fn get_subgraph(
-        obj: &mut SharedMut<subgraph::Request>,
-    ) -> Result<http_ext::Request<Request>, Box<EvalAltResult>> {
-        Ok(obj.with_mut(|request| (&request.subgraph_request).into()))
-    }
-
-    #[rhai_fn(set = "subgraph", return_raw)]
-    pub(crate) fn set_subgraph(
-        obj: &mut SharedMut<subgraph::Request>,
-        sub: http_ext::Request<Request>,
-    ) -> Result<(), Box<EvalAltResult>> {
-        obj.with_mut(|request| {
-            request.subgraph_request = sub.inner;
-            Ok(())
-        })
-    }
-
-    #[rhai_fn(get = "headers", pure, return_raw)]
-    pub(crate) fn get_subgraph_headers(
-        obj: &mut http_ext::Request<Request>,
-    ) -> Result<HeaderMap, Box<EvalAltResult>> {
-        Ok(obj.headers().clone())
-    }
-
-    #[rhai_fn(set = "headers", return_raw)]
-    pub(crate) fn set_subgraph_headers(
-        obj: &mut http_ext::Request<Request>,
-        headers: HeaderMap,
-    ) -> Result<(), Box<EvalAltResult>> {
-        *obj.headers_mut() = headers;
-        Ok(())
-    }
-
-    #[rhai_fn(get = "body", pure, return_raw)]
-    pub(crate) fn get_subgraph_body(
-        obj: &mut http_ext::Request<Request>,
-    ) -> Result<Request, Box<EvalAltResult>> {
-        Ok(obj.body().clone())
-    }
-
-    #[rhai_fn(set = "body", return_raw)]
-    pub(crate) fn set_subgraph_body(
-        obj: &mut http_ext::Request<Request>,
-        body: Request,
-    ) -> Result<(), Box<EvalAltResult>> {
-        *obj.body_mut() = body;
-        Ok(())
-    }
-
-    #[rhai_fn(get = "uri", pure, return_raw)]
-    pub(crate) fn get_subgraph_uri(
-        obj: &mut http_ext::Request<Request>,
-    ) -> Result<Uri, Box<EvalAltResult>> {
-        Ok(obj.uri().clone())
-    }
-
-    #[rhai_fn(set = "uri", return_raw)]
-    pub(crate) fn set_subgraph_uri(
-        obj: &mut http_ext::Request<Request>,
-        uri: Uri,
-    ) -> Result<(), Box<EvalAltResult>> {
-        *obj.uri_mut() = uri;
-        Ok(())
-    }
-    // End of SubgraphRequest specific section
-
-    #[rhai_fn(get = "headers", pure, return_raw)]
-    pub(crate) fn get_originating_headers_supergraph_response(
-        obj: &mut SharedMut<supergraph::Response>,
-    ) -> Result<HeaderMap, Box<EvalAltResult>> {
-        Ok(obj.with_mut(|response| response.response.headers().clone()))
-    }
-
-    #[rhai_fn(get = "headers", pure, return_raw)]
-    pub(crate) fn get_originating_headers_router_deferred_response(
-        _obj: &mut SharedMut<supergraph::DeferredResponse>,
-    ) -> Result<HeaderMap, Box<EvalAltResult>> {
-        Err("cannot access headers on a deferred response".into())
-    }
-
-    #[rhai_fn(get = "headers", pure, return_raw)]
-    pub(crate) fn get_originating_headers_execution_response(
-        obj: &mut SharedMut<execution::Response>,
-    ) -> Result<HeaderMap, Box<EvalAltResult>> {
-        Ok(obj.with_mut(|response| response.response.headers().clone()))
-    }
-
-    #[rhai_fn(get = "headers", pure, return_raw)]
-    pub(crate) fn get_originating_headers_execution_deferred_response(
-        _obj: &mut SharedMut<execution::DeferredResponse>,
-    ) -> Result<HeaderMap, Box<EvalAltResult>> {
-        Err("cannot access headers on a deferred response".into())
-    }
-
-    #[rhai_fn(get = "headers", pure, return_raw)]
-    pub(crate) fn get_originating_headers_subgraph_response(
-        obj: &mut SharedMut<subgraph::Response>,
-    ) -> Result<HeaderMap, Box<EvalAltResult>> {
-        Ok(obj.with_mut(|response| response.response.headers().clone()))
-    }
-
-    #[rhai_fn(get = "body", pure, return_raw)]
-    pub(crate) fn get_originating_body_supergraph_response(
-        obj: &mut SharedMut<supergraph::Response>,
-    ) -> Result<Response, Box<EvalAltResult>> {
-        Ok(obj.with_mut(|response| response.response.body().clone()))
-    }
-
-    #[rhai_fn(get = "body", pure, return_raw)]
-    pub(crate) fn get_originating_body_execution_response(
-        obj: &mut SharedMut<execution::Response>,
-    ) -> Result<Response, Box<EvalAltResult>> {
-        Ok(obj.with_mut(|response| response.response.body().clone()))
-    }
-
-    #[rhai_fn(get = "body", pure, return_raw)]
-    pub(crate) fn get_originating_body_subgraph_response(
-        obj: &mut SharedMut<subgraph::Response>,
-    ) -> Result<Response, Box<EvalAltResult>> {
-        Ok(obj.with_mut(|response| response.response.body().clone()))
-    }
-
-    #[rhai_fn(get = "body", pure, return_raw)]
-    pub(crate) fn get_originating_body_router_deferred_response(
-        obj: &mut SharedMut<supergraph::DeferredResponse>,
-    ) -> Result<Response, Box<EvalAltResult>> {
-        Ok(obj.with_mut(|response| response.response.clone()))
-    }
-
-    #[rhai_fn(get = "body", pure, return_raw)]
-    pub(crate) fn get_originating_body_execution_deferred_response(
-        obj: &mut SharedMut<execution::DeferredResponse>,
-    ) -> Result<Response, Box<EvalAltResult>> {
-        Ok(obj.with_mut(|response| response.response.clone()))
-    }
-
-    #[rhai_fn(set = "headers", return_raw)]
-    pub(crate) fn set_originating_headers_supergraph_response(
-        obj: &mut SharedMut<supergraph::Response>,
-        headers: HeaderMap,
-    ) -> Result<(), Box<EvalAltResult>> {
-        obj.with_mut(|response| *response.response.headers_mut() = headers);
-        Ok(())
-    }
-
-    #[rhai_fn(set = "headers", return_raw)]
-    pub(crate) fn set_originating_headers_router_deferred_response(
-        _obj: &mut SharedMut<supergraph::DeferredResponse>,
-        _headers: HeaderMap,
-    ) -> Result<(), Box<EvalAltResult>> {
-        Err("cannot access headers on a deferred response".into())
-    }
-
-    #[rhai_fn(set = "headers", return_raw)]
-    pub(crate) fn set_originating_headers_execution_response(
-        obj: &mut SharedMut<execution::Response>,
-        headers: HeaderMap,
-    ) -> Result<(), Box<EvalAltResult>> {
-        obj.with_mut(|response| *response.response.headers_mut() = headers);
-        Ok(())
-    }
-
-    #[rhai_fn(set = "headers", return_raw)]
-    pub(crate) fn set_originating_headers_execution_deferred_response(
-        _obj: &mut SharedMut<execution::DeferredResponse>,
-        _headers: HeaderMap,
-    ) -> Result<(), Box<EvalAltResult>> {
-        Err("cannot access headers on a deferred response".into())
-    }
-
-    #[rhai_fn(set = "headers", return_raw)]
-    pub(crate) fn set_originating_headers_subgraph_response(
-        obj: &mut SharedMut<subgraph::Response>,
-        headers: HeaderMap,
-    ) -> Result<(), Box<EvalAltResult>> {
-        obj.with_mut(|response| *response.response.headers_mut() = headers);
-        Ok(())
-    }
-
-    #[rhai_fn(set = "body", return_raw)]
-    pub(crate) fn set_originating_body_supergraph_response(
-        obj: &mut SharedMut<supergraph::Response>,
-        body: Response,
-    ) -> Result<(), Box<EvalAltResult>> {
-        obj.with_mut(|response| *response.response.body_mut() = body);
-        Ok(())
-    }
-
-    #[rhai_fn(set = "body", return_raw)]
-    pub(crate) fn set_originating_body_execution_response(
-        obj: &mut SharedMut<execution::Response>,
-        body: Response,
-    ) -> Result<(), Box<EvalAltResult>> {
-        obj.with_mut(|response| *response.response.body_mut() = body);
-        Ok(())
-    }
-
-    #[rhai_fn(set = "body", return_raw)]
-    pub(crate) fn set_originating_body_subraph_response(
-        obj: &mut SharedMut<subgraph::Response>,
-        body: Response,
-    ) -> Result<(), Box<EvalAltResult>> {
-        obj.with_mut(|response| *response.response.body_mut() = body);
-        Ok(())
-    }
-
-    #[rhai_fn(set = "body", return_raw)]
-    pub(crate) fn set_originating_body_router_deferred_response(
-        obj: &mut SharedMut<supergraph::DeferredResponse>,
-        body: Response,
-    ) -> Result<(), Box<EvalAltResult>> {
-        obj.with_mut(|response| response.response = body);
-        Ok(())
-    }
-
-    #[rhai_fn(set = "body", return_raw)]
-    pub(crate) fn set_originating_body_execution_deferred_response(
-        obj: &mut SharedMut<execution::DeferredResponse>,
-        body: Response,
-    ) -> Result<(), Box<EvalAltResult>> {
-        obj.with_mut(|response| response.response = body);
-        Ok(())
-    }
-
-    pub(crate) fn map_request(rhai_service: &mut RhaiService, callback: FnPtr) {
-        rhai_service
-            .service
-            .map_request(rhai_service.clone(), callback)
-    }
-
-    pub(crate) fn map_response(rhai_service: &mut RhaiService, callback: FnPtr) {
-        rhai_service
-            .service
-            .map_response(rhai_service.clone(), callback)
-    }
-}
-
 pub(crate) struct EngineBlock {
     pub(crate) ast: AST,
     pub(crate) engine: Arc<Engine>,
     pub(crate) scope: Arc<Mutex<Scope<'static>>>,
-=======
-struct EngineBlock {
-    ast: AST,
-    engine: Arc<Engine>,
-    scope: Arc<Mutex<Scope<'static>>>,
->>>>>>> 8c32f8be
 }
 
 impl EngineBlock {
