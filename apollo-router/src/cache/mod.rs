--- conflicted
+++ resolved
@@ -214,11 +214,8 @@
         Self::remove_from_wait_map(&self.wait_map, key);
     }
 
-<<<<<<< HEAD
-    pub(crate) async fn in_memory_keys(&self) -> Vec<K> {
-=======
+
     pub(crate) fn in_memory_keys(&self) -> Vec<K> {
->>>>>>> 028f6d98
         self.storage.in_memory_keys()
     }
 }
