// tonic does not derive `Eq` for the gRPC message types, which causes a warning from Clippy. The
// current suggestion is to explicitly allow the lint in the module that imports the protos.
// Read more: https://github.com/hyperium/tonic/issues/1056
#![allow(clippy::derive_partial_eq_without_eq)]

use std::collections::HashMap;
use std::fmt::Display;
use std::fmt::Formatter;
use std::str::FromStr;
use std::time::Duration;
use std::time::SystemTime;
use std::time::UNIX_EPOCH;

<<<<<<< HEAD
use apollo_compiler::ast;
use apollo_compiler::ast::Definition;
use apollo_compiler::schema::Directive;
use apollo_compiler::Name;
use apollo_compiler::Node;
=======
use apollo_compiler::schema::Directive;
use apollo_compiler::schema::ExtendedType;
>>>>>>> 2b014dfe
use buildstructor::Builder;
use displaydoc::Display;
use itertools::Itertools;
use jsonwebtoken::decode;
use jsonwebtoken::jwk::JwkSet;
use jsonwebtoken::DecodingKey;
use jsonwebtoken::Validation;
use once_cell::sync::OnceCell;
use regex::Regex;
use serde::Deserialize;
use serde::Deserializer;
use serde::Serialize;
use serde_json::Value;
use thiserror::Error;
use url::Url;

use crate::plugins::authentication::convert_key_algorithm;
use crate::spec::Schema;
use crate::spec::LINK_AS_ARGUMENT;
use crate::spec::LINK_DIRECTIVE_NAME;
use crate::spec::LINK_URL_ARGUMENT;
use crate::Configuration;

pub(crate) const LICENSE_EXPIRED_URL: &str = "https://go.apollo.dev/o/elp";
pub(crate) const LICENSE_EXPIRED_SHORT_MESSAGE: &str =
    "Apollo license expired https://go.apollo.dev/o/elp";

pub(crate) const APOLLO_ROUTER_LICENSE_EXPIRED: &str = "APOLLO_ROUTER_LICENSE_EXPIRED";

static JWKS: OnceCell<JwkSet> = OnceCell::new();

#[derive(Error, Display, Debug)]
pub enum Error {
    /// invalid license: {0}
    InvalidLicense(jsonwebtoken::errors::Error),
}

#[derive(Debug, Clone, Serialize, Deserialize, Eq, PartialEq, Hash)]
#[serde(rename_all = "SCREAMING_SNAKE_CASE")]
pub(crate) enum Audience {
    SelfHosted,
    Cloud,
    Offline,
}

#[derive(Debug, Clone, Serialize, Deserialize, Eq, PartialEq)]
#[serde(untagged)]
pub(crate) enum OneOrMany<T> {
    One(T),
    Many(Vec<T>),
}

#[derive(Debug, Clone, Serialize, Deserialize, Eq, PartialEq)]
pub(crate) struct Claims {
    pub(crate) iss: String,
    pub(crate) sub: String,
    pub(crate) aud: OneOrMany<Audience>,
    #[serde(deserialize_with = "deserialize_epoch_seconds", rename = "warnAt")]
    pub(crate) warn_at: SystemTime,
    #[serde(deserialize_with = "deserialize_epoch_seconds", rename = "haltAt")]
    pub(crate) halt_at: SystemTime,
}

fn deserialize_epoch_seconds<'de, D>(deserializer: D) -> Result<SystemTime, D::Error>
where
    D: Deserializer<'de>,
{
    let seconds = i32::deserialize(deserializer)?;
    Ok(UNIX_EPOCH + Duration::from_secs(seconds as u64))
}

#[derive(Debug)]
pub(crate) struct LicenseEnforcementReport {
    restricted_config_in_use: Vec<ConfigurationRestriction>,
    restricted_schema_in_use: Vec<SchemaViolation>,
}

#[derive(Debug)]
struct ParsedLinkSpec {
    spec_name: String,
    version: semver::Version,
    spec_url: String,
    imported_as: Option<String>,
    url: String,
}

impl ParsedLinkSpec {
    fn from_link_directive(
        link_directive: &Directive,
    ) -> Option<Result<ParsedLinkSpec, url::ParseError>> {
        link_directive
            .argument_by_name(LINK_URL_ARGUMENT)
            .and_then(|value| {
                let url_string = value.as_str();

                let parsed_url = Url::parse(url_string.unwrap_or_default()).ok()?;

                let mut segments = parsed_url.path_segments()?;
                let spec_name = segments.next()?.to_string();
                let spec_url = format!(
                    "{}://{}/{}",
                    parsed_url.scheme(),
                    parsed_url.host()?,
                    spec_name
                );
                let version_string = segments.next()?.strip_prefix('v')?;
                let parsed_version =
                    semver::Version::parse(format!("{}.0", &version_string).as_str()).ok()?;

                let imported_as = link_directive
                    .argument_by_name(LINK_AS_ARGUMENT)
                    .map(|as_arg| as_arg.as_str().unwrap_or_default().to_string());

                Some(Ok(ParsedLinkSpec {
                    spec_name,
                    spec_url,
                    version: parsed_version,
                    imported_as,
                    url: url_string?.to_string(),
                }))
            })
    }

    fn from_join_directive_args(
        args: &[(Name, Node<ast::Value>)],
    ) -> Option<Result<Self, url::ParseError>> {
        let url_string = args
            .iter()
            .find(|(name, _)| name == &Name::new_unchecked(LINK_URL_ARGUMENT))
            .and_then(|(_, value)| value.as_str());

        let parsed_url = Url::parse(url_string.unwrap_or_default()).ok()?;

        let mut segments = parsed_url.path_segments()?;
        let spec_name = segments.next()?.to_string();
        let spec_url = format!(
            "{}://{}/{}",
            parsed_url.scheme(),
            parsed_url.host()?,
            spec_name
        );
        let version_string = segments.next()?.strip_prefix('v')?;
        let parsed_version =
            semver::Version::parse(format!("{}.0", &version_string).as_str()).ok()?;

        let imported_as = args
            .iter()
            .find(|(name, _)| name == &Name::new_unchecked(LINK_AS_ARGUMENT))
            .and_then(|(_, value)| value.as_str())
            .map(|s| s.to_string());

        Some(Ok(ParsedLinkSpec {
            spec_name,
            spec_url,
            version: parsed_version,
            imported_as,
            url: url_string?.to_string(),
        }))
    }

    // Implements directive name construction logic for link directives.
    // 1. If the link directive has an `as` argument, use that as the prefix.
    // 2. If the link directive's spec name is the same as the default name, use the default name with no prefix.
    // 3. Otherwise, use the spec name as the prefix.
    fn directive_name(&self, default_name: &str) -> String {
        if let Some(imported_as) = &self.imported_as {
            format!("{}__{}", imported_as, default_name)
        } else if self.spec_name == default_name {
            default_name.to_string()
        } else {
            format!("{}__{}", self.spec_name, default_name)
        }
    }
}

impl LicenseEnforcementReport {
    pub(crate) fn uses_restricted_features(&self) -> bool {
        !self.restricted_config_in_use.is_empty() || !self.restricted_schema_in_use.is_empty()
    }

    pub(crate) fn build(
        configuration: &Configuration,
        schema: &Schema,
    ) -> LicenseEnforcementReport {
        LicenseEnforcementReport {
            restricted_config_in_use: Self::validate_configuration(
                configuration,
                &Self::configuration_restrictions(),
            ),
            restricted_schema_in_use: Self::validate_schema(schema, &Self::schema_restrictions()),
        }
    }

    fn validate_configuration(
        configuration: &Configuration,
        configuration_restrictions: &Vec<ConfigurationRestriction>,
    ) -> Vec<ConfigurationRestriction> {
        let mut selector = jsonpath_lib::selector(
            configuration
                .validated_yaml
                .as_ref()
                .unwrap_or(&Value::Null),
        );
        let mut configuration_violations = Vec::new();
        for restriction in configuration_restrictions {
            if let Some(value) = selector(&restriction.path)
                .expect("path on restriction was not valid")
                .first()
            {
                if let Some(restriction_value) = &restriction.value {
                    if *value == restriction_value {
                        configuration_violations.push(restriction.clone());
                    }
                } else {
                    configuration_violations.push(restriction.clone());
                }
            }
        }
        configuration_violations
    }

    fn validate_schema(
        schema: &Schema,
        schema_restrictions: &Vec<SchemaRestriction>,
    ) -> Vec<SchemaViolation> {
<<<<<<< HEAD
        let schema_def = schema
            .definitions
            .iter()
            .filter_map(|def| def.as_schema_definition());

        let link_specs = schema_def
            .clone()
            .flat_map(|def| def.directives.get_all(LINK_DIRECTIVE_NAME))
=======
        let link_specs = schema
            .supergraph_schema()
            .schema_definition
            .directives
            .get_all(LINK_DIRECTIVE_NAME)
>>>>>>> 2b014dfe
            .filter_map(|link| {
                ParsedLinkSpec::from_link_directive(link).map(|maybe_spec| {
                    maybe_spec.ok().map(|spec| (spec.spec_url.to_owned(), spec))
                })?
            })
            .collect::<HashMap<_, _>>();

        let link_specs_in_join_directive = schema_def
            .flat_map(|def| def.directives.get_all("join__directive"))
            .filter(|join| {
                join.argument_by_name("name")
                    .and_then(|name| name.as_str())
                    .map(|name| name == LINK_DIRECTIVE_NAME)
                    .unwrap_or_default()
            })
            .filter_map(|join| {
                join.argument_by_name("args")
                    .and_then(|arg| arg.as_object())
            })
            .filter_map(|link| {
                ParsedLinkSpec::from_join_directive_args(link).map(|maybe_spec| {
                    maybe_spec.ok().map(|spec| (spec.spec_url.to_owned(), spec))
                })?
            })
            .collect::<HashMap<_, _>>();

        let mut schema_violations: Vec<SchemaViolation> = Vec::new();

        for (_subgraph_name, subgraph_url) in schema.subgraphs() {
            if subgraph_url.scheme_str() == Some("unix") {
                schema_violations.push(SchemaViolation::DirectiveArgument {
                    url: "https://specs.apollo.dev/join/v0.3".to_string(),
                    name: "join__Graph".to_string(),
                    argument: "url".to_string(),
                    explanation: "Unix socket support for subgraph requests is restricted to Enterprise users".to_string(),
                });
            }
        }

        for restriction in schema_restrictions {
            match restriction {
                SchemaRestriction::Spec {
                    spec_url,
                    name,
                    version_req,
                } => {
                    if let Some(link_spec) = link_specs.get(spec_url) {
                        if version_req.matches(&link_spec.version) {
                            schema_violations.push(SchemaViolation::Spec {
                                url: link_spec.url.to_string(),
                                name: name.to_string(),
                            });
                        }
                    }
                }
                SchemaRestriction::DirectiveArgument {
                    spec_url,
                    name,
                    version_req,
                    argument,
                    explanation,
                } => {
                    if let Some(link_spec) = link_specs.get(spec_url) {
                        if version_req.matches(&link_spec.version) {
                            let directive_name = link_spec.directive_name(name);
                            if schema
                                .supergraph_schema()
                                .types
                                .values()
                                .flat_map(|def| match def {
                                    // To traverse additional directive locations, add match arms for the respective definition types required.
                                    // As of writing this, this is only implemented for finding usages of progressive override on object type fields, but it can be extended to other directive locations trivially.
                                    ExtendedType::Object(object_type_def) => {
                                        let directives_on_object = object_type_def
                                            .directives
                                            .get_all(&directive_name)
                                            .map(|component| &component.node);
                                        let directives_on_fields =
                                            object_type_def.fields.values().flat_map(|field| {
                                                field.directives.get_all(&directive_name)
                                            });

                                        directives_on_object
                                            .chain(directives_on_fields)
                                            .collect::<Vec<_>>()
                                    }
                                    _ => vec![],
                                })
                                .any(|directive| directive.argument_by_name(argument).is_some())
                            {
                                schema_violations.push(SchemaViolation::DirectiveArgument {
                                    url: link_spec.url.to_string(),
                                    name: directive_name.to_string(),
                                    argument: argument.to_string(),
                                    explanation: explanation.to_string(),
                                });
                            }
                        }
                    }
                }
                SchemaRestriction::SpecInJoinDirective {
                    spec_url,
                    name,
                    version_req,
                } => {
                    if let Some(link_spec) = link_specs_in_join_directive.get(spec_url) {
                        if version_req.matches(&link_spec.version) {
                            schema_violations.push(SchemaViolation::Spec {
                                url: link_spec.url.to_string(),
                                name: name.to_string(),
                            });
                        }
                    }
                }
            }
        }

        schema_violations
    }

    fn configuration_restrictions() -> Vec<ConfigurationRestriction> {
        vec![
            ConfigurationRestriction::builder()
                .path("$.plugins.['experimental.restricted'].enabled")
                .value(true)
                .name("Restricted")
                .build(),
            ConfigurationRestriction::builder()
                .path("$.authentication.router")
                .name("Authentication plugin")
                .build(),
            ConfigurationRestriction::builder()
                .path("$.authorization.directives")
                .name("Authorization directives")
                .build(),
            ConfigurationRestriction::builder()
                .path("$.coprocessor")
                .name("Coprocessor plugin")
                .build(),
            ConfigurationRestriction::builder()
                .path("$.supergraph.query_planning.cache.redis")
                .name("Query plan caching")
                .build(),
            ConfigurationRestriction::builder()
                .path("$.apq.router.cache.redis")
                .name("APQ caching")
                .build(),
            ConfigurationRestriction::builder()
                .path("$.preview_entity_cache.enabled")
                .value(true)
                .name("Subgraph entity caching")
                .build(),
            ConfigurationRestriction::builder()
                .path("$.subscription.enabled")
                .value(true)
                .name("Federated subscriptions")
                .build(),
            // Per-operation limits are restricted but parser limits like `parser_max_recursion`
            // where the Router only configures apollo-rs are not.
            ConfigurationRestriction::builder()
                .path("$.limits.max_depth")
                .name("Operation depth limiting")
                .build(),
            ConfigurationRestriction::builder()
                .path("$.limits.max_height")
                .name("Operation height limiting")
                .build(),
            ConfigurationRestriction::builder()
                .path("$.limits.max_root_fields")
                .name("Operation root fields limiting")
                .build(),
            ConfigurationRestriction::builder()
                .path("$.limits.max_aliases")
                .name("Operation aliases limiting")
                .build(),
            ConfigurationRestriction::builder()
                .path("$.persisted_queries")
                .name("Persisted queries")
                .build(),
            ConfigurationRestriction::builder()
                .path("$.telemetry..spans.router")
                .name("Advanced telemetry")
                .build(),
            ConfigurationRestriction::builder()
                .path("$.telemetry..spans.supergraph")
                .name("Advanced telemetry")
                .build(),
            ConfigurationRestriction::builder()
                .path("$.telemetry..spans.subgraph")
                .name("Advanced telemetry")
                .build(),
            ConfigurationRestriction::builder()
                .path("$.telemetry..events")
                .name("Advanced telemetry")
                .build(),
            ConfigurationRestriction::builder()
                .path("$.telemetry..instruments")
                .name("Advanced telemetry")
                .build(),
            ConfigurationRestriction::builder()
                .path("$.telemetry..graphql")
                .name("Advanced telemetry")
                .build(),
            ConfigurationRestriction::builder()
                .path("$.preview_file_uploads")
                .name("File uploads plugin")
                .build(),
            ConfigurationRestriction::builder()
                .path("$.batching")
                .name("Batching support")
                .build(),
            ConfigurationRestriction::builder()
                .path("$.preview_demand_control")
                .name("Demand control plugin")
                .build(),
            ConfigurationRestriction::builder()
                .path("$.telemetry.apollo.experimental_apollo_metrics_reference_mode")
                .value("extended")
                .name("Apollo metrics extended references")
                .build(),
        ]
    }

    fn schema_restrictions() -> Vec<SchemaRestriction> {
        vec![
            SchemaRestriction::Spec {
                name: "authenticated".to_string(),
                spec_url: "https://specs.apollo.dev/authenticated".to_string(),
                version_req: semver::VersionReq {
                    comparators: vec![semver::Comparator {
                        op: semver::Op::Exact,
                        major: 0,
                        minor: 1.into(),
                        patch: 0.into(),
                        pre: semver::Prerelease::EMPTY,
                    }],
                },
            },
            SchemaRestriction::SpecInJoinDirective {
                name: "connect".to_string(),
                spec_url: "https://specs.apollo.dev/connect".to_string(),
                version_req: semver::VersionReq {
                    comparators: vec![semver::Comparator {
                        op: semver::Op::Exact,
                        major: 0,
                        minor: 1.into(),
                        patch: 0.into(),
                        pre: semver::Prerelease::EMPTY,
                    }],
                },
            },
            SchemaRestriction::Spec {
                name: "context".to_string(),
                spec_url: "https://specs.apollo.dev/context".to_string(),
                version_req: semver::VersionReq {
                    comparators: vec![semver::Comparator {
                        op: semver::Op::Exact,
                        major: 0,
                        minor: 1.into(),
                        patch: 0.into(),
                        pre: semver::Prerelease::EMPTY,
                    }],
                },
            },
            SchemaRestriction::Spec {
                name: "requiresScopes".to_string(),
                spec_url: "https://specs.apollo.dev/requiresScopes".to_string(),
                version_req: semver::VersionReq {
                    comparators: vec![semver::Comparator {
                        op: semver::Op::Exact,
                        major: 0,
                        minor: 1.into(),
                        patch: 0.into(),
                        pre: semver::Prerelease::EMPTY,
                    }],
                },
            },
            SchemaRestriction::DirectiveArgument {
                name: "field".to_string(),
                argument: "overrideLabel".to_string(),
                spec_url: "https://specs.apollo.dev/join".to_string(),
                version_req: semver::VersionReq {
                    comparators: vec![semver::Comparator {
                        op: semver::Op::GreaterEq,
                        major: 0,
                        minor: 4.into(),
                        patch: 0.into(),
                        pre: semver::Prerelease::EMPTY,
                    }],
                },
                explanation: "The `overrideLabel` argument on the join spec's @field directive is restricted to Enterprise users. This argument exists in your supergraph as a result of using the `@override` directive with the `label` argument in one or more of your subgraphs.".to_string()
            },
            SchemaRestriction::DirectiveArgument {
                name: "field".to_string(),
                argument: "contextArguments".to_string(),
                spec_url: "https://specs.apollo.dev/join".to_string(),
                version_req: semver::VersionReq {
                    comparators: vec![semver::Comparator {
                        op: semver::Op::GreaterEq,
                        major: 0,
                        minor: 5.into(),
                        patch: 0.into(),
                        pre: semver::Prerelease::EMPTY,
                    }],
                },
                explanation: "The `contextArguments` argument on the join spec's @field directive is restricted to Enterprise users. This argument exists in your supergraph as a result of using the `@fromContext` directive in one or more of your subgraphs.".to_string()
            },
        ]
    }
}

impl Display for LicenseEnforcementReport {
    fn fmt(&self, f: &mut Formatter<'_>) -> std::fmt::Result {
        if !self.restricted_config_in_use.is_empty() {
            let restricted_config = self
                .restricted_config_in_use
                .iter()
                .map(|v| format!("* {}\n  {}", v.name, v.path.replace("$.", ".")))
                .join("\n\n");
            write!(f, "Configuration yaml:\n{restricted_config}")?;

            if !self.restricted_schema_in_use.is_empty() {
                writeln!(f)?;
            }
        }

        if !self.restricted_schema_in_use.is_empty() {
            let restricted_schema = self
                .restricted_schema_in_use
                .iter()
                .map(|v| v.to_string())
                .join("\n\n");

            write!(f, "Schema features:\n{restricted_schema}")?
        }

        Ok(())
    }
}

/// License controls availability of certain features of the Router. It must be constructed from a base64 encoded JWT
/// This API experimental and is subject to change outside of semver.
#[derive(Debug, Clone, Default)]
pub struct License {
    pub(crate) claims: Option<Claims>,
}

/// Licenses are converted into a stream of license states by the expander
#[derive(Debug, Copy, Clone, Eq, PartialEq, Default, Display)]
pub(crate) enum LicenseState {
    /// licensed
    Licensed,
    /// warn
    LicensedWarn,
    /// halt
    LicensedHalt,

    /// unlicensed
    #[default]
    Unlicensed,
}

impl Display for License {
    fn fmt(&self, f: &mut Formatter<'_>) -> std::fmt::Result {
        if let Some(claims) = &self.claims {
            write!(
                f,
                "{}",
                serde_json::to_string(claims)
                    .unwrap_or_else(|_| "claim serialization error".to_string())
            )
        } else {
            write!(f, "no license")
        }
    }
}

impl FromStr for License {
    type Err = Error;

    fn from_str(jwt: &str) -> Result<Self, Self::Err> {
        Self::jwks()
            .keys
            .iter()
            .map(|jwk| {
                // Set up the validation for the JWT.
                // We don't require exp as we are only interested in haltAt and warnAt
                let mut validation = Validation::new(
                    convert_key_algorithm(
                        jwk.common
                            .key_algorithm
                            .expect("alg is required on all keys in router.jwks.json"),
                    )
                    .expect("only signing algorithms are used"),
                );
                validation.validate_exp = false;
                validation.set_required_spec_claims(&["iss", "sub", "aud", "warnAt", "haltAt"]);
                validation.set_issuer(&["https://www.apollographql.com/"]);
                validation.set_audience(&["CLOUD", "SELF_HOSTED", "OFFLINE"]);

                decode::<Claims>(
                    jwt.trim(),
                    &DecodingKey::from_jwk(jwk).expect("router.jwks.json must be valid"),
                    &validation,
                )
                .map_err(Error::InvalidLicense)
                .map(|r| License {
                    claims: Some(r.claims),
                })
            })
            .find_or_last(|r| r.is_ok())
            .transpose()
            .map(|e| {
                let e = e.unwrap_or_default();
                tracing::debug!("decoded license {jwt}->{e}");
                e
            })
    }
}

/// An individual check for the router.yaml.
#[derive(Builder, Clone, Debug, Serialize, Deserialize)]
pub(crate) struct ConfigurationRestriction {
    name: String,
    path: String,
    value: Option<Value>,
}

// An individual check for the supergraph schema
// #[derive(Builder, Clone, Debug, Serialize, Deserialize)]
// pub(crate) struct SchemaRestriction {
//     name: String,
//     url: String,
// }

/// An individual check for the supergraph schema
#[derive(Clone, Debug)]
pub(crate) enum SchemaRestriction {
    Spec {
        spec_url: String,
        name: String,
        version_req: semver::VersionReq,
    },
    // Note: this restriction is currently only traverses directives belonging
    // to object types and their fields. See note in `schema_restrictions` loop
    // for where to update if this restriction is to be enforced on other
    // directives.
    DirectiveArgument {
        spec_url: String,
        name: String,
        version_req: semver::VersionReq,
        argument: String,
        explanation: String,
    },

    SpecInJoinDirective {
        spec_url: String,
        name: String,
        version_req: semver::VersionReq,
    },
}

#[derive(Debug, Clone, Serialize, Deserialize)]
pub(crate) enum SchemaViolation {
    Spec {
        url: String,
        name: String,
    },
    DirectiveArgument {
        url: String,
        name: String,
        argument: String,
        explanation: String,
    },
}

impl Display for SchemaViolation {
    fn fmt(&self, f: &mut Formatter) -> std::fmt::Result {
        match self {
            SchemaViolation::Spec { name, url } => {
                write!(f, "* @{}\n  {}", name, url)
            }
            SchemaViolation::DirectiveArgument {
                name,
                url,
                argument,
                explanation,
            } => {
                write!(f, "* @{}.{}\n  {}\n\n{}", name, argument, url, explanation)
            }
        }
    }
}

impl License {
    pub(crate) fn jwks() -> &'static JwkSet {
        JWKS.get_or_init(|| {
            // Strip the comments from the top of the file.
            let re = Regex::new("(?m)^//.*$").expect("regex must be valid");
            let jwks = re.replace(include_str!("license.jwks.json"), "");
            serde_json::from_str::<JwkSet>(&jwks).expect("router jwks must be valid")
        })
    }
}

#[cfg(test)]
mod test {
    use std::str::FromStr;
    use std::time::Duration;
    use std::time::UNIX_EPOCH;

    use insta::assert_snapshot;
    use serde_json::json;

    use crate::spec::Schema;
    use crate::uplink::license_enforcement::Audience;
    use crate::uplink::license_enforcement::Claims;
    use crate::uplink::license_enforcement::License;
    use crate::uplink::license_enforcement::LicenseEnforcementReport;
    use crate::uplink::license_enforcement::OneOrMany;
    use crate::uplink::license_enforcement::SchemaViolation;
    use crate::Configuration;

    #[track_caller]
    fn check(router_yaml: &str, supergraph_schema: &str) -> LicenseEnforcementReport {
        let config = Configuration::from_str(router_yaml).expect("router config must be valid");
        let schema =
            Schema::parse(supergraph_schema, &config).expect("supergraph schema must be valid");
        LicenseEnforcementReport::build(&config, &schema)
    }

    #[test]
    fn test_oss() {
        let report = check(
            include_str!("testdata/oss.router.yaml"),
            include_str!("testdata/oss.graphql"),
        );

        assert!(
            report.restricted_config_in_use.is_empty(),
            "should not have found restricted features"
        );
    }

    #[test]
    fn test_restricted_features_via_config() {
        let report = check(
            include_str!("testdata/restricted.router.yaml"),
            include_str!("testdata/oss.graphql"),
        );

        assert!(
            !report.restricted_config_in_use.is_empty(),
            "should have found restricted features"
        );
        assert_snapshot!(report.to_string());
    }

    #[test]
    fn test_restricted_authorization_directives_via_schema() {
        let report = check(
            include_str!("testdata/oss.router.yaml"),
            include_str!("testdata/authorization.graphql"),
        );

        assert!(
            !report.restricted_schema_in_use.is_empty(),
            "should have found restricted features"
        );
        assert_snapshot!(report.to_string());
    }

    #[test]
    #[cfg(not(windows))] // http::uri::Uri parsing appears to reject unix:// on Windows
    fn test_restricted_unix_socket_via_schema() {
        let report = check(
            include_str!("testdata/oss.router.yaml"),
            include_str!("testdata/unix_socket.graphql"),
        );

        assert!(
            !report.restricted_schema_in_use.is_empty(),
            "should have found restricted features"
        );
        assert_snapshot!(report.to_string());
    }

    #[test]
    fn test_license_parse() {
        let license = License::from_str("eyJhbGciOiJFZERTQSJ9.eyJpc3MiOiJodHRwczovL3d3dy5hcG9sbG9ncmFwaHFsLmNvbS8iLCJzdWIiOiJhcG9sbG8iLCJhdWQiOiJTRUxGX0hPU1RFRCIsIndhcm5BdCI6MTY3NjgwODAwMCwiaGFsdEF0IjoxNjc4MDE3NjAwfQ.tXexfjZ2SQeqSwkWQ7zD4XBoxS_Hc5x7tSNJ3ln-BCL_GH7i3U9hsIgdRQTczCAjA_jjk34w39DeSV0nTc5WBw").expect("must be able to decode JWT"); // gitleaks:allow
        assert_eq!(
            license.claims,
            Some(Claims {
                iss: "https://www.apollographql.com/".to_string(),
                sub: "apollo".to_string(),
                aud: OneOrMany::One(Audience::SelfHosted),
                warn_at: UNIX_EPOCH + Duration::from_secs(1676808000),
                halt_at: UNIX_EPOCH + Duration::from_secs(1678017600),
            }),
        );
    }

    #[test]
    fn test_license_parse_with_whitespace() {
        let license = License::from_str("   eyJhbGciOiJFZERTQSJ9.eyJpc3MiOiJodHRwczovL3d3dy5hcG9sbG9ncmFwaHFsLmNvbS8iLCJzdWIiOiJhcG9sbG8iLCJhdWQiOiJTRUxGX0hPU1RFRCIsIndhcm5BdCI6MTY3NjgwODAwMCwiaGFsdEF0IjoxNjc4MDE3NjAwfQ.tXexfjZ2SQeqSwkWQ7zD4XBoxS_Hc5x7tSNJ3ln-BCL_GH7i3U9hsIgdRQTczCAjA_jjk34w39DeSV0nTc5WBw\n ").expect("must be able to decode JWT"); // gitleaks:allow
        assert_eq!(
            license.claims,
            Some(Claims {
                iss: "https://www.apollographql.com/".to_string(),
                sub: "apollo".to_string(),
                aud: OneOrMany::One(Audience::SelfHosted),
                warn_at: UNIX_EPOCH + Duration::from_secs(1676808000),
                halt_at: UNIX_EPOCH + Duration::from_secs(1678017600),
            }),
        );
    }

    #[test]
    fn test_license_parse_fail() {
        License::from_str("invalid").expect_err("jwt must fail parse");
    }

    #[test]
    fn claims_serde() {
        serde_json::from_value::<Claims>(json!({
            "iss": "Issuer",
            "sub": "Subject",
            "aud": "CLOUD",
            "warnAt": 122,
            "haltAt": 123,
        }))
        .expect("json must deserialize");

        serde_json::from_value::<Claims>(json!({
            "iss": "Issuer",
            "sub": "Subject",
            "aud": ["CLOUD", "SELF_HOSTED"],
            "warnAt": 122,
            "haltAt": 123,
        }))
        .expect("json must deserialize");

        serde_json::from_value::<Claims>(json!({
            "iss": "Issuer",
            "sub": "Subject",
            "aud": "OFFLINE",
            "warnAt": 122,
            "haltAt": 123,
        }))
        .expect("json must deserialize");
    }

    #[test]
    fn progressive_override() {
        let report = check(
            include_str!("testdata/oss.router.yaml"),
            include_str!("testdata/progressive_override.graphql"),
        );

        assert!(
            !report.restricted_schema_in_use.is_empty(),
            "should have found restricted features"
        );
        assert_snapshot!(report.to_string());
    }

    #[test]
    fn set_context() {
        let report = check(
            include_str!("testdata/oss.router.yaml"),
            include_str!("testdata/set_context.graphql"),
        );

        assert!(
            !report.restricted_schema_in_use.is_empty(),
            "should have found restricted features"
        );
        assert_snapshot!(report.to_string());
    }

    #[test]
    fn progressive_override_with_renamed_join_spec() {
        let report = check(
            include_str!("testdata/oss.router.yaml"),
            include_str!("testdata/progressive_override_renamed_join.graphql"),
        );

        assert!(
            !report.restricted_schema_in_use.is_empty(),
            "should have found restricted features"
        );
        assert_snapshot!(report.to_string());
    }

    #[test]
    fn schema_enforcement_spec_version_in_range() {
        let report = check(
            include_str!("testdata/oss.router.yaml"),
            include_str!("testdata/schema_enforcement_spec_version_in_range.graphql"),
        );

        assert!(
            !report.restricted_schema_in_use.is_empty(),
            "should have found restricted features"
        );
        assert_snapshot!(report.to_string());
    }

    #[test]
    fn schema_enforcement_spec_version_out_of_range() {
        let report = check(
            include_str!("testdata/oss.router.yaml"),
            include_str!("testdata/schema_enforcement_spec_version_out_of_range.graphql"),
        );

        assert!(
            report.restricted_schema_in_use.is_empty(),
            "shouldn't have found restricted features"
        );
    }

    #[test]
    fn schema_enforcement_directive_arg_version_in_range() {
        let report = check(
            include_str!("testdata/oss.router.yaml"),
            include_str!("testdata/schema_enforcement_directive_arg_version_in_range.graphql"),
        );

        assert!(
            !report.restricted_schema_in_use.is_empty(),
            "should have found restricted features"
        );
        assert_snapshot!(report.to_string());
    }

    #[test]
    fn schema_enforcement_directive_arg_version_out_of_range() {
        let report = check(
            include_str!("testdata/oss.router.yaml"),
            include_str!("testdata/schema_enforcement_directive_arg_version_out_of_range.graphql"),
        );

        assert!(
            report.restricted_schema_in_use.is_empty(),
            "shouldn't have found restricted features"
        );
    }

    #[test]
    fn schema_enforcement_connectors() {
        let report = check(
            include_str!("testdata/oss.router.yaml"),
            include_str!("testdata/schema_enforcement_connectors.graphql"),
        );

        assert_eq!(
            1,
            report.restricted_schema_in_use.len(),
            "should have found restricted connect feature"
        );
        if let SchemaViolation::Spec { url, name } = &report.restricted_schema_in_use[0] {
            assert_eq!("https://specs.apollo.dev/connect/v0.1", url);
            assert_eq!("connect", name);
        } else {
            panic!("should have reported connect feature violation")
        }
    }
}<|MERGE_RESOLUTION|>--- conflicted
+++ resolved
@@ -11,16 +11,11 @@
 use std::time::SystemTime;
 use std::time::UNIX_EPOCH;
 
-<<<<<<< HEAD
 use apollo_compiler::ast;
-use apollo_compiler::ast::Definition;
 use apollo_compiler::schema::Directive;
+use apollo_compiler::schema::ExtendedType;
 use apollo_compiler::Name;
 use apollo_compiler::Node;
-=======
-use apollo_compiler::schema::Directive;
-use apollo_compiler::schema::ExtendedType;
->>>>>>> 2b014dfe
 use buildstructor::Builder;
 use displaydoc::Display;
 use itertools::Itertools;
@@ -246,22 +241,11 @@
         schema: &Schema,
         schema_restrictions: &Vec<SchemaRestriction>,
     ) -> Vec<SchemaViolation> {
-<<<<<<< HEAD
-        let schema_def = schema
-            .definitions
-            .iter()
-            .filter_map(|def| def.as_schema_definition());
-
-        let link_specs = schema_def
-            .clone()
-            .flat_map(|def| def.directives.get_all(LINK_DIRECTIVE_NAME))
-=======
         let link_specs = schema
             .supergraph_schema()
             .schema_definition
             .directives
             .get_all(LINK_DIRECTIVE_NAME)
->>>>>>> 2b014dfe
             .filter_map(|link| {
                 ParsedLinkSpec::from_link_directive(link).map(|maybe_spec| {
                     maybe_spec.ok().map(|spec| (spec.spec_url.to_owned(), spec))
@@ -269,8 +253,11 @@
             })
             .collect::<HashMap<_, _>>();
 
-        let link_specs_in_join_directive = schema_def
-            .flat_map(|def| def.directives.get_all("join__directive"))
+        let link_specs_in_join_directive = schema
+            .supergraph_schema()
+            .schema_definition
+            .directives
+            .get_all("join__directive")
             .filter(|join| {
                 join.argument_by_name("name")
                     .and_then(|name| name.as_str())
