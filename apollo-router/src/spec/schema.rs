--- conflicted
+++ resolved
@@ -212,15 +212,7 @@
         }
     }
 
-<<<<<<< HEAD
-    pub(crate) fn has_spec(&self, url: &str) -> bool {
-=======
-    pub(crate) fn has_errors(&self) -> bool {
-        self.diagnostics.is_some()
-    }
-
     pub(crate) fn has_spec(&self, base_url: &str, expected_version_range: &str) -> bool {
->>>>>>> 4873c38d
         self.definitions
             .schema_definition
             .directives
