--- conflicted
+++ resolved
@@ -19,10 +19,9 @@
           "description": "The JWT configuration",
           "type": "object",
           "required": [
-            "jwks_urls"
+            "jwks"
           ],
           "properties": {
-<<<<<<< HEAD
             "header_name": {
               "description": "HTTP header expected to contain JWT",
               "default": "authorization",
@@ -33,51 +32,25 @@
               "default": "Bearer",
               "type": "string"
             },
-            "jwks_urls": {
-              "description": "Retrieve our JWK Sets from these locations",
+            "jwks": {
+              "description": "List of JWKS used to verify tokens",
               "type": "array",
               "items": {
-                "type": "string"
-=======
-            "jwt": {
-              "description": "The JWT configuration",
-              "type": "object",
-              "required": [
-                "jwks"
-              ],
-              "properties": {
-                "header_name": {
-                  "description": "HTTP header expected to contain JWT",
-                  "default": "authorization",
-                  "type": "string"
-                },
-                "header_value_prefix": {
-                  "description": "Header value prefix",
-                  "default": "Bearer",
-                  "type": "string"
-                },
-                "jwks": {
-                  "description": "List of JWKS used to verify tokens",
-                  "type": "array",
-                  "items": {
-                    "type": "object",
-                    "required": [
-                      "url"
-                    ],
-                    "properties": {
-                      "issuer": {
-                        "description": "Expected issuer for tokens verified by that JWKS",
-                        "type": "string",
-                        "nullable": true
-                      },
-                      "url": {
-                        "description": "Retrieve the JWK Set",
-                        "type": "string"
-                      }
-                    }
+                "type": "object",
+                "required": [
+                  "url"
+                ],
+                "properties": {
+                  "issuer": {
+                    "description": "Expected issuer for tokens verified by that JWKS",
+                    "type": "string",
+                    "nullable": true
+                  },
+                  "url": {
+                    "description": "Retrieve the JWK Set",
+                    "type": "string"
                   }
                 }
->>>>>>> acf907e3
               }
             }
           }
