---
source: apollo-router/tests/set_context.rs
expression: response
---
{
  "data": {
    "t": {
      "id": "1",
      "u": {
        "field": 1234
      }
    }
  },
  "extensions": {
    "apolloQueryPlan": {
      "object": {
        "kind": "QueryPlan",
        "node": {
          "kind": "Sequence",
          "nodes": [
            {
              "authorization": {
                "is_authenticated": false,
                "policies": [],
                "scopes": []
              },
              "contextRewrites": null,
              "id": null,
              "inputRewrites": null,
              "kind": "Fetch",
              "operation": "query Query_type_mismatch__Subgraph1__0{t{__typename prop id u{__typename id}}}",
              "operationKind": "query",
              "operationName": "Query_type_mismatch__Subgraph1__0",
              "outputRewrites": null,
<<<<<<< HEAD
              "schemaAwareHash": "4a9c30a02e37610bb4250522aee7966df311d974497f69c3cfa8575888efbe77",
=======
              "schemaAwareHash": "34c8f7c0f16220c5d4b589c8da405f49510e092756fa98629c73dea06fd7c243",
>>>>>>> b81a40a8
              "serviceName": "Subgraph1",
              "variableUsages": []
            },
            {
              "kind": "Flatten",
              "node": {
                "authorization": {
                  "is_authenticated": false,
                  "policies": [],
                  "scopes": []
                },
                "contextRewrites": [
                  {
                    "kind": "KeyRenamer",
                    "path": [
                      "..",
                      "... on T",
                      "prop"
                    ],
                    "renameKeyTo": "contextualArgument_1_0"
                  }
                ],
                "id": null,
                "inputRewrites": null,
                "kind": "Fetch",
                "operation": "query Query_type_mismatch__Subgraph1__1($representations:[_Any!]!$contextualArgument_1_0:String){_entities(representations:$representations){...on U{field(a:$contextualArgument_1_0)}}}",
                "operationKind": "query",
                "operationName": "Query_type_mismatch__Subgraph1__1",
                "outputRewrites": null,
                "requires": [
                  {
                    "kind": "InlineFragment",
                    "selections": [
                      {
                        "kind": "Field",
                        "name": "__typename"
                      },
                      {
                        "kind": "Field",
                        "name": "id"
                      }
                    ],
                    "typeCondition": "U"
                  }
                ],
<<<<<<< HEAD
                "schemaAwareHash": "98fc26e79ed09899e97e06746ff32d2b12f34d900daa2df0e4f7ec62865b8e2a",
=======
                "schemaAwareHash": "feb578fd1831280f376d8961644e670dd8c3508d0a18fcf69a6de651e25e9ca8",
>>>>>>> b81a40a8
                "serviceName": "Subgraph1",
                "variableUsages": [
                  "contextualArgument_1_0"
                ]
              },
              "path": [
                "",
                "t",
                "u"
              ]
            }
          ]
        }
      },
      "text": "QueryPlan {\n  Sequence {\n    Fetch(service: \"Subgraph1\") {\n      {\n        t {\n          __typename\n          prop\n          id\n          u {\n            __typename\n            id\n          }\n        }\n      }\n    },\n    Flatten(path: \".t.u\") {\n      Fetch(service: \"Subgraph1\") {\n        {\n          ... on U {\n            __typename\n            id\n          }\n        } =>\n        {\n          ... on U {\n            field(a: $contextualArgument_1_0)\n          }\n        }\n      },\n    },\n  },\n}"
    }
  }
}<|MERGE_RESOLUTION|>--- conflicted
+++ resolved
@@ -32,11 +32,7 @@
               "operationKind": "query",
               "operationName": "Query_type_mismatch__Subgraph1__0",
               "outputRewrites": null,
-<<<<<<< HEAD
-              "schemaAwareHash": "4a9c30a02e37610bb4250522aee7966df311d974497f69c3cfa8575888efbe77",
-=======
               "schemaAwareHash": "34c8f7c0f16220c5d4b589c8da405f49510e092756fa98629c73dea06fd7c243",
->>>>>>> b81a40a8
               "serviceName": "Subgraph1",
               "variableUsages": []
             },
@@ -82,11 +78,7 @@
                     "typeCondition": "U"
                   }
                 ],
-<<<<<<< HEAD
-                "schemaAwareHash": "98fc26e79ed09899e97e06746ff32d2b12f34d900daa2df0e4f7ec62865b8e2a",
-=======
                 "schemaAwareHash": "feb578fd1831280f376d8961644e670dd8c3508d0a18fcf69a6de651e25e9ca8",
->>>>>>> b81a40a8
                 "serviceName": "Subgraph1",
                 "variableUsages": [
                   "contextualArgument_1_0"
