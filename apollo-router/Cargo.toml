[package]
name = "apollo-router"
version = "1.45.1"
authors = ["Apollo Graph, Inc. <packages@apollographql.com>"]
repository = "https://github.com/apollographql/router/"
documentation = "https://docs.rs/apollo-router"
description = "A configurable, high-performance routing runtime for Apollo Federation 🚀"
license = "Elastic-2.0"

# renovate-automation: rustc version
rust-version = "1.72.0"
edition = "2021"
build = "build/main.rs"

[[bin]]
name = "router"
path = "src/main.rs"
# Don’t recompile main.rs to run unit tests, there aren’t any there:
test = false

[lib]
# Disabled as they are low value compared to the pathological amount of time and RAM
# needed to link an executable for each individual doctest:
doctest = false

[features]
default = ["global-allocator"]

# Set the Rust global allocator on some platforms
# https://doc.rust-lang.org/std/alloc/index.html#the-global_allocator-attribute
# Enabled by default. Disable default features in library crates or to set it yourself:
# ```
# [dependencies]
# apollo-router = {version = "1.20", default-features = false}
# ```
global-allocator = []

# if you are doing heap profiling
dhat-heap = ["dhat"]
dhat-ad-hoc = ["dhat"]

# Prevents the query execution to continue if any error occurs while fetching
# the data of a subgraph. This is useful in development as you want to be
# alerted early when something is wrong instead of receiving an invalid result.
failfast = []

# Enables usage of tokio-console with the router
# tokio-console also requires at build time the environment variable
# RUSTFLAGS="--cfg tokio_unstable"
console = ["tokio/tracing", "console-subscriber"]

# "fake" feature to disable V8 usage when building on docs.rs
# See https://github.com/apollographql/federation-rs/pull/185
docs_rs = ["router-bridge/docs_rs"]

# Enables the use of new telemetry features that are under development
# and not yet ready for production use.
telemetry_next = []

[package.metadata.docs.rs]
features = ["docs_rs"]

[dependencies]
askama = "0.12.1"
access-json = "0.1.0"
anyhow = "1.0.80"
apollo-compiler.workspace = true
<<<<<<< HEAD
apollo-federation = { git = "https://github.com/apollographql/federation-next", rev = "7d25ce0d4721e3c00b2300b9377777826e159474" }
=======
apollo-federation = { path = "../apollo-federation", version = "=0.0.11" }
>>>>>>> f03752a1
arc-swap = "1.6.0"
async-channel = "1.9.0"
async-compression = { version = "0.4.6", features = [
    "tokio",
    "brotli",
    "gzip",
    "deflate",
] }
async-trait.workspace = true
axum = { version = "0.6.20", features = ["headers", "json", "original-uri"] }
base64 = "0.21.7"
bloomfilter = "1.0.13"
buildstructor = "0.5.4"
bytes = "1.5.0"
clap = { version = "4.5.1", default-features = false, features = [
    "env",
    "derive",
    "std",
    "help",
] }
console-subscriber = { version = "0.2.0", optional = true }
cookie = { version = "0.18.0", default-features = false }
ci_info = { version = "0.14.14", features = ["serde-1"] }
dashmap = { version = "5.5.3", features = ["serde"] }
derivative = "2.2.0"
derive_more = { version = "0.99.17", default-features = false, features = [
    "from",
    "display",
] }
dhat = { version = "0.3.3", optional = true }
diff = "0.1.13"
directories = "5.0.1"
displaydoc = "0.2"
flate2 = "1.0.28"
fred = { version = "7.1.2", features = ["enable-rustls"] }
futures = { version = "0.3.30", features = ["thread-pool"] }
graphql_client = "0.13.0"
hex = { version = "0.4.3", features = ["serde"] }
http.workspace = true
http-body = "0.4.6"
heck = "0.4.1"
humantime = "2.1.0"
humantime-serde = "1.1.1"
hyper = { version = "0.14.28", features = ["server", "client", "stream"] }
hyper-rustls = { version = "0.24.2", features = ["http1", "http2"] }
indexmap = { version = "2.2.3", features = ["serde"] }
itertools = "0.12.1"
jsonpath_lib = "0.3.0"
jsonpath-rust = "0.3.5"
jsonschema = { version = "0.17.1", default-features = false }
jsonwebtoken = "9.2.0"
lazy_static = "1.4.0"
libc = "0.2.153"
linkme = "0.3.23"
lru = "0.12.2"
maplit = "1.0.2"
mediatype = "0.19.18"
mockall = "0.11.4"
mime = "0.3.17"
multer = "2.1.0"
multimap = "0.9.1"
# To avoid tokio issues
notify = { version = "6.1.1", default-features = false, features = [
    "macos_kqueue",
] }
nu-ansi-term = "0.49"
once_cell = "1.19.0"

# Any package that starts with `opentelemetry` needs to be updated with care
# because it is tightly intertwined with the `tracing` packages on account of
# the `opentelemetry-tracing` package.
#
# We are constrained in our ability to update the `tracing` packages and that is
# tracked in https://github.com/apollographql/router/issues/1407.
#
# To codify this with code, a rule in our Renovate configuration constraints and
# groups `^tracing` and `^opentelemetry*` dependencies together as of
# https://github.com/apollographql/router/pull/1509.  A comment which exists
# there (and on `tracing` packages below) should be updated should this change.
opentelemetry = { version = "0.20.0", features = ["trace", "metrics"] }
opentelemetry_sdk = { version = "0.20.0", default-features = false, features = [
    "trace",
] }
opentelemetry_api = "0.20.0"
opentelemetry-aws = "0.8.0"
opentelemetry-datadog = { version = "0.8.0", features = ["reqwest-client"] }
opentelemetry-http = "0.9.0"
opentelemetry-jaeger = { version = "0.19.0", features = [
    "collector_client",
    "reqwest_collector_client",
    "rt-tokio",
] }
opentelemetry-otlp = { version = "0.13.0", default-features = false, features = [
    "grpc-tonic",
    "gzip-tonic",
    "tonic",
    "tls",
    "http-proto",
    "metrics",
    "reqwest-client",
] }
opentelemetry-semantic-conventions = "0.12.0"
opentelemetry-zipkin = { version = "0.18.0", default-features = false, features = [
    "reqwest-client",
    "reqwest-rustls",
] }
opentelemetry-prometheus = "0.13.0"
paste = "1.0.14"
pin-project-lite = "0.2.13"
prometheus = "0.13"
prost = "0.12.3"
prost-types = "0.12.3"
proteus = "0.5.0"
rand = "0.8.5"
rhai = { version = "=1.17.1", features = ["sync", "serde", "internals"] }
regex = "1.10.3"
reqwest.workspace = true

# note: this dependency should _always_ be pinned, prefix the version with an `=`
<<<<<<< HEAD
router-bridge = { git = "https://github.com/apollographql/federation-rs", rev = "499dc5d51839011093b66d89aeb8bc8ac0d9f908" }
=======
router-bridge = "=0.5.21+v2.7.5"
>>>>>>> f03752a1

rust-embed = "8.2.0"
rustls = "0.21.11"
rustls-native-certs = "0.6.3"
rustls-pemfile = "1.0.4"
schemars.workspace = true
shellexpand = "3.1.0"
sha2 = "0.10.8"
semver = "1.0.22"
serde.workspace = true
serde_derive_default = "0.1"
serde_json_bytes.workspace = true
serde_json.workspace = true
serde_urlencoded = "0.7.1"
serde_yaml = "0.8.26"
static_assertions = "1.1.0"
strum_macros = "0.25.3"
sys-info = "0.9.1"
thiserror = "1.0.57"
tokio.workspace = true
tokio-stream = { version = "0.1.14", features = ["sync", "net"] }
tokio-util = { version = "0.7.10", features = ["net", "codec", "time"] }
tonic = { version = "0.9.2", features = [
    "transport",
    "tls",
    "tls-roots",
    "gzip",
] }
tower.workspace = true
tower-http = { version = "0.4.4", features = [
    "add-extension",
    "trace",
    "cors",
    "compression-br",
    "compression-deflate",
    "compression-gzip",
    "decompression-br",
    "decompression-deflate",
    "decompression-gzip",
    "timeout",
] }
tower-service = "0.3.2"
tracing = "0.1.37"
tracing-core = "0.1.31"
tracing-futures = { version = "0.2.5", features = ["futures-03"] }
tracing-subscriber = { version = "0.3.18", features = ["env-filter", "json"] }
trust-dns-resolver = "0.23.2"
url = { version = "2.5.0", features = ["serde"] }
urlencoding = "2.1.3"
uuid = { version = "1.7.0", features = ["serde", "v4"] }
yaml-rust = "0.4.5"
wiremock = "0.5.22"
wsl = "0.1.0"
tokio-tungstenite = { version = "0.20.1", features = [
    "rustls-tls-native-roots",
] }
tokio-rustls = "0.24.1"
http-serde = "1.1.3"
hmac = "0.12.1"
parking_lot = { version = "0.12.1", features = ["serde"] }
memchr = "2.7.1"
brotli = "3.4.0"
zstd = "0.13.0"
zstd-safe = "7.0.0"
# note: AWS dependencies should always use the same version
aws-sigv4 = "1.1.6"
aws-credential-types = "1.1.6"
aws-config = "1.1.6"
aws-types = "1.1.6"
aws-smithy-runtime-api = { version = "1.1.6", features = ["client"] }
sha1 = "0.10.6"
tracing-serde = "0.1.3"
time = { version = "0.3.34", features = ["serde"] }
similar = { version = "2.4.0", features = ["inline"] }
console = "0.15.8"
bytesize = { version = "1.3.0", features = ["serde"] }

[target.'cfg(macos)'.dependencies]
uname = "0.1.1"

[target.'cfg(unix)'.dependencies]
uname = "0.1.1"
hyperlocal = { version = "0.8.0", default-features = false, features = [
    "client",
] }

[target.'cfg(target_os = "linux")'.dependencies]
tikv-jemallocator = "0.5"

[dev-dependencies]
axum = { version = "0.6.20", features = [
    "headers",
    "json",
    "original-uri",
    "ws",
] }
ecdsa = { version = "0.16.9", features = ["signing", "pem", "pkcs8"] }
fred = { version = "7.1.2", features = ["enable-rustls", "mocks"] }
futures-test = "0.3.30"
insta.workspace = true
maplit = "1.0.2"
memchr = { version = "2.7.1", default-features = false }
mockall = "0.11.4"
num-traits = "0.2.18"
once_cell.workspace = true
opentelemetry-stdout = { version = "0.1.0", features = ["trace"] }
opentelemetry = { version = "0.20.0", features = ["testing"] }
opentelemetry-proto = { version = "0.5.0", features = [
    "metrics",
    "trace",
    "gen-tonic-messages",
    "with-serde",
] }
p256 = "0.13.2"
rand_core = "0.6.4"
reqwest = { version = "0.11.24", default-features = false, features = [
    "json",
    "multipart",
    "stream",
] }
rhai = { version = "1.17.1", features = [
    "sync",
    "serde",
    "internals",
    "testing-environ",
] }
serial_test = { version = "3.0.0" }
tempfile = "3.10.0"
test-log = { version = "0.2.14", default-features = false, features = [
    "trace",
] }
test-span = "0.7"
basic-toml = "0.1"
tower-test = "0.4.0"

# See note above in this file about `^tracing` packages which also applies to
# these dev dependencies.
tracing-subscriber = { version = "0.3", default-features = false, features = [
    "env-filter",
    "fmt",
] }
tracing-opentelemetry = "0.21.0"
tracing-test = "0.2.4"
walkdir = "2.4.0"
wiremock = "0.5.22"

[target.'cfg(target_os = "linux")'.dev-dependencies]
rstack = { version = "0.3.3", features = ["dw"], default-features = false }

[target.'cfg(unix)'.dev-dependencies]
hyperlocal = { version = "0.8.0", default-features = false, features = [
    "client",
    "server",
] }

[build-dependencies]
tonic-build = "0.9.2"
basic-toml = "0.1"
serde_json.workspace = true

[[test]]
name = "integration_tests"
path = "tests/integration_tests.rs"

[[bench]]
name = "huge_requests"
harness = false

[[bench]]
name = "deeply_nested"
harness = false

[[example]]
name = "planner"<|MERGE_RESOLUTION|>--- conflicted
+++ resolved
@@ -65,11 +65,7 @@
 access-json = "0.1.0"
 anyhow = "1.0.80"
 apollo-compiler.workspace = true
-<<<<<<< HEAD
 apollo-federation = { git = "https://github.com/apollographql/federation-next", rev = "7d25ce0d4721e3c00b2300b9377777826e159474" }
-=======
-apollo-federation = { path = "../apollo-federation", version = "=0.0.11" }
->>>>>>> f03752a1
 arc-swap = "1.6.0"
 async-channel = "1.9.0"
 async-compression = { version = "0.4.6", features = [
@@ -189,11 +185,7 @@
 reqwest.workspace = true
 
 # note: this dependency should _always_ be pinned, prefix the version with an `=`
-<<<<<<< HEAD
 router-bridge = { git = "https://github.com/apollographql/federation-rs", rev = "499dc5d51839011093b66d89aeb8bc8ac0d9f908" }
-=======
-router-bridge = "=0.5.21+v2.7.5"
->>>>>>> f03752a1
 
 rust-embed = "8.2.0"
 rustls = "0.21.11"
